## Upcoming

### Changed

- Optimized plotting with coloring by genes
- `getDifferentialGenes` uses first clustering by default
- Fixed bug with `collapseCellsByType`. **Note:** probably will affect DE results.
- Added re-normalization of edge weights to fix problem with negative edge weights during label propagation
- Now in plotting 'groups' aren't ignoted if 'gene' is provided: it's used to subset cells for plotting.
- UMAP now set `n_sgd_threads` from `uwot` to `n.cores` by default. It gives much better parallelization, but kills reproducibility. 
  Use `n.sgd.cores=1` to get reproducible embeddings.
- Account for `target.dims` in UMAP embedding
- Fixed estimation of `cor.based` with `alingnment.strength == 0`. It removes edges with negative correlation and reduce down-weight of inter-sample edges, which can change results of the alignment.
- Changed default value of `fixed.initial.labels` in `propagateLabels` from `FALSE` to `TRUE`. Presumably, `FALSE` should never be used.
- New output format for label propagation (list of "labels", "uncertainty" and "label.distribution")
- Numerous small bug fixes and small validations for correct arguments

### Added

<<<<<<< HEAD
- Added metrics to masure specifisity of cell type markers to DE info in `getDifferentialGenes` (parameters `append.specifisity.metrics` and `append.auc`)
- `VelocityInfoConos` function for RNA velocity analysis on samples integrated with conos (together with supplementary functions `PrepareVelocity` and `PCAforVelo`)
- *Running RNA velocity on a conos object* section in README.md (explains usage of the `VelocityInfoConos` function)
=======
- Metrics to masure specifisity of cell type markers to DE info in `getDifferentialGenes` (parameters `append.specifisity.metrics` and `append.auc`)
- Implementation of label propagateion based on matrix equations (*occured to be too slow*)
- Function `findSubcommunities` to increase resolution for specific clusters
- Parameter `subgroups` to `embeddingPlot`. It allows to plot only cells, belonging to the specified subgroups
- Parameter `keep.limits` to `embeddingPlot`
>>>>>>> dc80e3b2

## [1.1.2] - 2019-07-16

### Changed

- Changed a description line in the getClusterPrivacy() doc to fix installation under some R3.6 versions (issue 32)

## [1.1.1] - 2019-07-15

### Changed

- Fixed docker build: use of BiocManager, reference to master instead of dev
- Updated src/Makevars to remove the CXX directive, which trips up older versions of R (3.2.x)

## [1.1.0] - 2019-07-02

### Added

- Support for CCA space

### Changed

- `buildGraph` now use PCA space as the default
- fixed common variance rescaling to use geometric mean of the target

## [1.0.3] - 2019-07-02

### Added

- Support for Seurat v3 objects

## [1.0.2] - 2019-06-26

### Added

- Functions to export Conos object to ScanPy

## [1.0.1] - 2019-05-1

### Fixed

- Default value for `cluster.sep.chr` in DE functions is changed from '+' to '<!!>', 
  as it shouldn't be normally present in cluster names
- Removed Boost dependency
- Fixed version of Seurat and fpc packages in Docker

## [1.0.0] - 2019-04-17

### Fixed

- Fixed ggplot2 namespace for function calls in `plotClusterStability`
- Renamed `stable.tree.clusters`, `get.cluster.graph` and `scan.k.modularity`
- Removed exports of largeVis internals, `get.cluster.graph` and `get_nearest_neighbors`
- `embedding` is stored with samples by rows now (i.e. not transposed anymore)
- Using scale.data instead of data in Seurat if provided

### Deprecated

- multitrap.community and multimulti.community functions

## [0.1.0] - 2019-04-17

### Added

- Pre-release version<|MERGE_RESOLUTION|>--- conflicted
+++ resolved
@@ -17,17 +17,14 @@
 
 ### Added
 
-<<<<<<< HEAD
-- Added metrics to masure specifisity of cell type markers to DE info in `getDifferentialGenes` (parameters `append.specifisity.metrics` and `append.auc`)
-- `VelocityInfoConos` function for RNA velocity analysis on samples integrated with conos (together with supplementary functions `PrepareVelocity` and `PCAforVelo`)
-- *Running RNA velocity on a conos object* section in README.md (explains usage of the `VelocityInfoConos` function)
-=======
 - Metrics to masure specifisity of cell type markers to DE info in `getDifferentialGenes` (parameters `append.specifisity.metrics` and `append.auc`)
 - Implementation of label propagateion based on matrix equations (*occured to be too slow*)
 - Function `findSubcommunities` to increase resolution for specific clusters
 - Parameter `subgroups` to `embeddingPlot`. It allows to plot only cells, belonging to the specified subgroups
 - Parameter `keep.limits` to `embeddingPlot`
->>>>>>> dc80e3b2
+- Added metrics to masure specifisity of cell type markers to DE info in `getDifferentialGenes` (parameters `append.specifisity.metrics` and `append.auc`)
+- `velocityInfoConos` function for RNA velocity analysis on samples integrated with conos (together with supplementary functions `prepareVelocity` and `pcaForVelo`)
+- "Running RNA velocity on a conos object" section in README.md (explains usage of the `velocityInfoConos` function)
 
 ## [1.1.2] - 2019-07-16
 
