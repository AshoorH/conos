--- conflicted
+++ resolved
@@ -3,7 +3,7 @@
 Version: 0.0.0.9002
 Authors@R: c( person("Peter", "Kharchenko", email = "peter_kharchenko@hms.harvard.edu", role = c("aut", "cre")), person("Nikolas","Barkas", email="nikolas_barkas@hms.harvard.edu", role="aut")) 
 Description: What the package does (one paragraph).
-Depends: R (>= 3.2.1), Matrix
+Depends: R (>= 3.2.1), Matrix, igraph
 License: GPL3
 Encoding: UTF-8
 LazyData: true
@@ -11,7 +11,6 @@
   cowplot,
   dplyr,
   ggplot2,
-  igraph,
   irlba,
   Rcpp,
   RcppArmadillo,
@@ -23,17 +22,14 @@
   utils,
   abind,
   ggrepel,
-<<<<<<< HEAD
   shiny,
   gridExtra,
   dendextend,
   heatmaply,
   d3heatmap,
   entropy,
-=======
   Matrix.utils,
   DESeq2
->>>>>>> 71f64f10
 Suggests: 
   ggrastr,
   knitr,
