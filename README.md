# conos
## Clustering on Network of Samples
* What is Conos? 
It's a package to wire together large collections of single-cell RNA-seq datasets. It focuses on uniform mapping of homologous cell types across heterogeneous sample collections. For instance, a collection of dozens of peripheral blood samples from cancer patients, combined with dozens of controls. And perhaps also including samples of a related tissue, such as lymph nodes.

* How does it work? 
![overview](http://pklab.med.harvard.edu/peterk/conos/Figure1_take3.pk.png)
Conos applies one of many error-prone methods to align each pair of samples in a collection, establishing weighted inter-sample cell-to-cell links, creating a global joint graph. Cells of the same type will tend to map to each other across many such pair-wise comparisons, forming cliques, that can be recognized as clusters (graph communities). 

* What does it produce?
In essense, Conos will take a large, potentially heterogeneous panel of samples and will produce clustering grouping similar cell subpopulations togehter in a way that will be robust to inter-sample variation:
![example](http://pklab.med.harvard.edu/peterk/conos/bm_uniform_labels_trim.png)

* What are the advantages over existing alignment methods? 
Conos is robust to heterogeneity of samples within collection, as well as noise. The ability to resolve finer subpopulation structure improves as the size of the panel increases.

* What do I need to run it?
Conos is an R package. Currently, it supports pre-processing (filtering, normalization, etc.) of the individual datasets using [pagoda2](https://github.com/hms-dbmi/pagoda2) or [Seurat](https://satijalab.org/seurat/).

## Installation
Native installations have been tested in Linux. Normal installation should take <10min.
### Native installation
Please make sure devtools package is installed (use `install.packages("devtools")` to install it if needed).
Then install [pagoda2](https://github.com/hms-dbmi/pagoda2) (or Seurat), then install conos:
```r
devtools::install_github("hms-dbmi/conos")
```

#### System dependencies
The dependencies are inherited from [pagoda2](https://github.com/hms-dbmi/pagoda2):
##### Ubuntu Dependencies
Install system dependencies, example here provided for Ubuntu
```sh
sudo apt-get update
sudo apt-get -y install build-essential cmake gsl-bin libgsl0-dev libeigen3-dev libboost-all-dev libssl-dev libcurl4-openssl-dev libssl-dev libcairo2-dev libxt-dev libgtk2.0-dev libcairo2-dev xvfb xauth xfonts-base
```

##### Red-Hat-based distributions Dependencies
Was tested on AWS linux and Centos 7
```sh
yum install cairo-devel pango-devel libXt-devel openssl-devel gsl-devel boost-devel libcurl-devel
```
##### OS X
It is possible to install pagoda2 and Conos on OS X, however some users have reported issues with OpenMP configuration (see [pagoda2](https://github.com/hms-dbmi/pagoda2) readme).

## Installing Conos as Docker Container
If your system configuration is making it difficult to install Conos natively, an alternative way to get Conos running is through a docker container. 
### Ready-to-run docker image
The docker distribution is current as of October 2018 and also includes the (Pagoda2 package)[https://github.com/hms-dbmi/pagoda2]. To start a docker container, first [install docker](https://docs.docker.com/install/) on your platform and then start the pagoda container with the following command in the shell:

```
docker run -p 8787:8787 docker.io/barkasn/pagoda2
```
<<<<<<< HEAD
The first time you run the command it will download several images so make sure that you have fast internet access setup. You can then point your browser to http://localhost:8787/ to get an Rstudio environment with pagoda2 and conos installed (log in using credentials rstudio/pass). Explore the docker [--mount option]([https://docs.docker.com/storage/volumes/) to allow access of the docker image to your local files.
=======
The first time you run the command it will download several images so make sure that you have fast internet access setup. You can then point your browser to http://localhost:8787/ to get an Rstudio environment with pagoda2 and conos installed. Explore the docker [--mount option]([https://docs.docker.com/storage/volumes/) to allow access of the docker image to your local files.
### Building docker image on the fly
If you want to run an up-to-date version of Conos (recommended), download the Dockerfile (available in this repo under /dockers) and run to following command to build it:
```
docker build -t conos .
```
This will create a "conos" docker image on your system (be patient, as the build takes ~10min or so).
You can then run it using the following command:
```
docker run -d -p 8787:8787 -e PASSWORD=pass --name conos -it conos
```
>>>>>>> a9644016


## Usage example
Please see [Conos tutorial](vignettes/walkthrough.md) for detailed usage. The overall runtime of the tutorial should be ~3minutes.

Given a list of individual processed samples (`pl`), Conos processing can be as simple as this:
```r
# construct conos object, where pl is a list of pagoda2 objects 
con <- Conos$new(pl)

# build graph
con$buildGraph()

# find communities
con$findCommunities()

# plot joint graph
con$plotGraph()

# plot panel with joint clustering results
con$plotPanel()
```<|MERGE_RESOLUTION|>--- conflicted
+++ resolved
@@ -51,10 +51,7 @@
 ```
 docker run -p 8787:8787 docker.io/barkasn/pagoda2
 ```
-<<<<<<< HEAD
 The first time you run the command it will download several images so make sure that you have fast internet access setup. You can then point your browser to http://localhost:8787/ to get an Rstudio environment with pagoda2 and conos installed (log in using credentials rstudio/pass). Explore the docker [--mount option]([https://docs.docker.com/storage/volumes/) to allow access of the docker image to your local files.
-=======
-The first time you run the command it will download several images so make sure that you have fast internet access setup. You can then point your browser to http://localhost:8787/ to get an Rstudio environment with pagoda2 and conos installed. Explore the docker [--mount option]([https://docs.docker.com/storage/volumes/) to allow access of the docker image to your local files.
 ### Building docker image on the fly
 If you want to run an up-to-date version of Conos (recommended), download the Dockerfile (available in this repo under /dockers) and run to following command to build it:
 ```
@@ -65,8 +62,6 @@
 ```
 docker run -d -p 8787:8787 -e PASSWORD=pass --name conos -it conos
 ```
->>>>>>> a9644016
-
 
 ## Usage example
 Please see [Conos tutorial](vignettes/walkthrough.md) for detailed usage. The overall runtime of the tutorial should be ~3minutes.
