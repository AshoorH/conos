--- conflicted
+++ resolved
@@ -201,13 +201,7 @@
       return(invisible(sn.pairs))
     },
 
-<<<<<<< HEAD
-    buildGraph=function(k=15, k.self=10, k.self.weight=0.1, space='CPCA', matching.method='mNN', metric='angular', data.type='counts', l2.sigma=1e5, var.scale =TRUE, ncomps=40, n.odgenes=2000, return.details=T, neighborhood.average=FALSE, neighborhood.average.k=10, matching.mask=NULL, exclude.samples=NULL, common.centering=TRUE , verbose=TRUE, const.inner.weights=FALSE, base.groups=NULL, append.global.axes=TRUE, append.decoys=TRUE, decoy.threshold=1, n.decoys=k*2, append.local.axes=TRUE, score.component.variance=FALSE) {
-=======
-    buildGraph=function(k=15, k.self=10, k.self.weight=0.1, space='CPCA', matching.method='mNN', metric='angular', data.type='counts', l2.sigma=1e5, var.scale =TRUE, ncomps=40, n.odgenes=2000, return.details=T,
-                        neighborhood.average=FALSE, neighborhood.average.k=10, matching.mask=NULL, exclude.samples=NULL, common.centering=TRUE , verbose=TRUE, const.inner.weights=FALSE, base.groups=NULL,
-                        append.global.axes=TRUE, append.decoys=TRUE, decoy.threshold=1, n.decoys=k*2, append.local.axes=TRUE, edge.combine.method="sum") {
->>>>>>> 17ee2046
+    buildGraph=function(k=15, k.self=10, k.self.weight=0.1, space='CPCA', matching.method='mNN', metric='angular', data.type='counts', l2.sigma=1e5, var.scale =TRUE, ncomps=40, n.odgenes=2000, return.details=T, neighborhood.average=FALSE, neighborhood.average.k=10, matching.mask=NULL, exclude.samples=NULL, common.centering=TRUE , verbose=TRUE, const.inner.weights=FALSE, base.groups=NULL, append.global.axes=TRUE, append.decoys=TRUE, decoy.threshold=1, n.decoys=k*2, append.local.axes=TRUE, score.component.variance=FALSE, edge.combine.method="sum") {
 
       supported.spaces <- c("CPCA","JNMF","genes","PCA")
       if(!space %in% supported.spaces) {
@@ -225,13 +219,8 @@
       }
 
       # calculate or update pairwise alignments
-<<<<<<< HEAD
-      cis <- updatePairs(space=space, ncomps=ncomps, n.odgenes=n.odgenes, verbose=verbose, var.scale=var.scale, neighborhood.average=neighborhood.average,
-                         neighborhood.average.k=10, matching.mask=matching.mask, exclude.samples=exclude.samples, score.component.variance=score.component.variance)
-=======
       sn.pairs <- updatePairs(space=space, ncomps=ncomps, n.odgenes=n.odgenes, verbose=verbose, var.scale=var.scale, neighborhood.average=neighborhood.average,
-                              neighborhood.average.k=10, matching.mask=matching.mask, exclude.samples=exclude.samples)
->>>>>>> 17ee2046
+                              neighborhood.average.k=10, matching.mask=matching.mask, exclude.samples=exclude.samples, score.component.variance=score.component.variance)
 
       if(ncol(sn.pairs)<1) { stop("insufficient number of comparable pairs") }
 
