

##' A function for quickly plotting collections and joint clustering
##'
##' @name Conos_plotPanel
##'
##' @inheritParams getClusteringGroups
##' @inherit plotPagodas params return
NULL

# initialize or append samples to the panel
##' initialize or add a set of samples to the conos panel
##'
##' note: this will simply add samples, but will not update graph, clustering, etc.
##' @name Conos_addSamples
##' @param x a named list of pagoda2 objects (one per sample)
##' @param replace whether the existing samples should be purged before adding new ones
##' @return invisible view of the full sample list
NULL

##' find joint communities
##'
##' @name Conos_findCommunities
##' @param method community detection method (igraph syntax)
##' @param min.group.size minimal allowed community size
##' @param name optional name of the clustering result (will default to the algorithm name)
##' @param ... extra parameters are passed to the specified community detection method
##' @return invisible list containing identified communities (groups) and the full community detection result (result)
NULL


#' Conos reference class
#'
#' The class encompasses sample collections, providing methods for calculating and visualizing joint graph and communities.
#' @title Conos reference class
#' @import methods
#' @export Conos
#' @exportClass Conos
Conos <- setRefClass(
  "Conos",

  # overall data handling approach:
  #   - samples list will be used to store sample specific-results (either in p2$misc$ locations or in a future wrapper of Seurat objects
  #   - pairs will contain pairwise alignment results (potentially for multiple reduction methods)
  #   - graph - we will support only one graph for now
  #   - clusters will contain potentially multiple clustering results/data
  #   - embedding contains embedding of the joint graph

  fields=c('samples','pairs','graph','clusters', 'expression.adj','embedding','n.cores','misc', 'override.conos.plot.theme'),

  methods = list(
    initialize=function(x, ..., n.cores=parallel::detectCores(logical=F), verbose=TRUE, override.conos.plot.theme=FALSE) {
      # # init all the output lists
      samples <<- list();
      pairs <<- list();
      graph <<- NULL;
      clusters <<- list();
      expression.adj <<- list();
      misc <<-list();
      n.cores <<- n.cores;
      override.conos.plot.theme <<- override.conos.plot.theme;

      if(!missing(x) && class(x)=='Conos') { # copy constructor
        callSuper(x, ..., n.cores=n.cores);
      } else {
        callSuper(..., n.cores=n.cores);
        if(!missing(x)) { # interpret x as a list of samples
          if(!is.list(x)) {
            stop("x is not a list of pagoda2 or Seurat objects")
          }

          if (class(x[[1]]) %in% c('Pagoda2', 'seurat')) {
            addSamples(x);
          } else {
            stop("only Pagoda2 or Seurat result lists are currently supported");
          }
        }
      }
    },

    adjustTheme=function(theme) {
      if (is.null(theme)) {
        theme <- ggplot2::theme()
      }
      main.theme <- ggplot2::theme_bw() + ggplot2::theme(
        legend.background=ggplot2::element_rect(fill=ggplot2::alpha("white", 0.6)),
        plot.margin=ggplot2::margin()
      )

      if (override.conos.plot.theme) {
        return(main.theme + ggplot2::theme_get() + theme)
      }

      return(main.theme + theme)
    },

    addSamples=function(x, replace=FALSE, verbose=FALSE) {
      # check names
      if(is.null(names(x))) {
        stop("the sample list must be named")
      }
      if(replace || length(samples)==0) {
        if(length(x)<2) {
          stop("provided list contains less than 2 samples; 2 required, >3 recommended")
        }
      }
      if(any(duplicated(names(samples)))) { stop("duplicate names found in the supplied samples") }
      if(any(names(x) %in% names(samples))) {
        stop("some of the names in the provided sample list are identical to already existing samples")
      }

      # TODO: package-independent wrapper
      samples <<- c(samples,x);
    },

    updatePairs=function(space='CPCA',data.type='counts',ncomps=50,n.odgenes=1e3,var.scale=TRUE,neighborhood.average=FALSE,neighborhood.average.k=10, matching.mask=NULL, exclude.samples=NULL, verbose=FALSE) {
      if(neighborhood.average) {
        # pre-calculate averaging matrices for each sample
        if(verbose)  cat("calculating local averaging neighborhoods ")
        for (n in names(samples)) {
          r <- samples[[n]]
          if(!is.null(edgeMat(r)$mat) && edgeMat(r)$k != neighborhood.average.k)
            next

          xk <- n2Knn(getPca(r)[getCellNames(r),],neighborhood.average.k,n.cores,FALSE)
          xk@x <- pmax(1-xk@x,0);
          diag(xk) <- 1;
          xk <- t(t(xk)/colSums(xk))
          colnames(xk) <- rownames(xk) <- getCellNames(r)
          edgeMat(samples[[n]]) <<- list(mat=xk, k=neighborhood.average.k)
          if(verbose) cat(".")
        }
        if(verbose) cat(" done\n")
      }

      # make a list of all pairs
      sample.names <- names(samples);
      if(!is.null(exclude.samples)) {
        mi <- sample.names %in% exclude.samples;
        if(verbose) { cat("excluded", sum(mi), "out of", length(sample.names), "samples, based on supplied exclude.samples\n") }
        sample.names <- sample.names[!mi];
      }

      # TODO: add random subsampling for very large panels
      if(!is.null(matching.mask)) { # remove pairs that shouldn't be compared directly
        tryCatch(matching.mask <- matching.mask[sample.names, sample.names],
                 error=function(e) stop("matching.mask should have the same row- and colnames as provided samples. Error:", e))

        matching.mask <- matching.mask | t(matching.mask)
        selected.ids <- which(lower.tri(matching.mask) & matching.mask) - 1
        sn.pairs <- sample.names[selected.ids %/% length(sample.names) + 1] %>%
          cbind(sample.names[selected.ids %% length(sample.names) + 1]) %>%
          t()

        if(verbose) cat("Use", ncol(sn.pairs), "pairs, based on the passed exclude.pairs\n")
      } else {
        sn.pairs <- combn(sample.names, 2);
      }

      # determine the pairs that need to be calculated
      if(is.null(pairs[[space]])) { pairs[[space]] <<- list() }
      mi <- rep(NA,ncol(sn.pairs));
      nm <- match(apply(sn.pairs,2,paste,collapse='.vs.'),names(pairs[[space]]));
      mi[which(!is.na(nm))] <- na.omit(nm);
      # try reverse match as well
      nm <- match(apply(sn.pairs[c(2,1),,drop=F],2,paste,collapse='.vs.'),names(pairs[[space]]));
      mi[which(!is.na(nm))] <- na.omit(nm);
      if(verbose) cat('found',sum(!is.na(mi)),'out of',length(mi),'cached',space,' space pairs ... ')
      if(any(is.na(mi))) { # some pairs are missing
        if(verbose) cat('running',sum(is.na(mi)),'additional',space,' space pairs ')
        xl2 <- papply(which(is.na(mi)), function(i) {
          if(space=='CPCA') {
            xcp <- quickCPCA(samples[sn.pairs[,i]],data.type=data.type,k=k,ncomps=ncomps,n.odgenes=n.odgenes,verbose=FALSE,var.scale=var.scale,neighborhood.average=neighborhood.average)
          } else if(space=='JNMF') {
            xcp <- quickJNMF(samples[sn.pairs[,i]],data.type=data.type,n.comps=ncomps,n.odgenes=n.odgenes,var.scale=var.scale,verbose=FALSE,max.iter=3e3,neighborhood.average=neighborhood.average)
          } else if (space == 'genes') {
            xcp <- quickNULL(p2.objs = samples[sn.pairs[,i]], data.type=data.type, n.odgenes=n.odgenes, var.scale = var.scale, verbose = FALSE, neighborhood.average=neighborhood.average);
          } else if (space == 'PCA') {
            xcp <- quickPlainPCA(samples[sn.pairs[,i]], data.type=data.type, k=k,ncomps=ncomps,n.odgenes=n.odgenes,verbose=FALSE,var.scale=var.scale,neighborhood.average=neighborhood.average)
          }
          if(verbose) cat('.')
          xcp
        },n.cores=n.cores,mc.preschedule=(space=='PCA'));

        names(xl2) <- apply(sn.pairs[,which(is.na(mi)),drop=F],2,paste,collapse='.vs.');
        xl2 <- xl2[!unlist(lapply(xl2,is.null))]
        pairs[[space]] <<- c(pairs[[space]],xl2);
      }

      # re-do the match and order
      mi <- rep(NA,ncol(sn.pairs));
      nm <- match(apply(sn.pairs,2,paste,collapse='.vs.'),names(pairs[[space]]));
      mi[which(!is.na(nm))] <- na.omit(nm);
      nm <- match(apply(sn.pairs[c(2,1),,drop=F],2,paste,collapse='.vs.'),names(pairs[[space]]));
      mi[which(!is.na(nm))] <- na.omit(nm);
      if(any(is.na(mi))) {
        warning("unable to get complete set of pair comparison results")
        sn.pairs <- sn.pairs[,!is.na(mi),drop=FALSE]
      }
      if(verbose) cat(" done\n");
      return(invisible(sn.pairs))
    },

    buildGraph=function(k=15, k.self=10, k.self.weight=0.1, space='CPCA', matching.method='mNN', metric='angular', data.type='counts', l2.sigma=1e5, var.scale =TRUE, ncomps=40, n.odgenes=2000, return.details=T,
                        neighborhood.average=FALSE, neighborhood.average.k=10, matching.mask=NULL, exclude.samples=NULL, common.centering=TRUE , verbose=TRUE, const.inner.weights=FALSE, base.groups=NULL,
                        append.global.axes=TRUE, append.decoys=TRUE, decoy.threshold=1, n.decoys=k*2, append.local.axes=TRUE) {

      supported.spaces <- c("CPCA","JNMF","genes","PCA")
      if(!space %in% supported.spaces) {
        stop(paste0("only the following spaces are currently supported: [",paste(supported.spaces,collapse=' '),"]"))
      }

      supported.matching.methods <- c("mNN", "NN");
      if(!matching.method %in% supported.matching.methods) {
        stop(paste0("only the following matching methods are currently supported: ['",paste(supported.matching.methods,collapse="' '"),"']"))
      }

      supported.metrics <- c("L2","angular");
      if(!metric %in% supported.metrics) {
        stop(paste0("only the following distance metrics are currently supported: ['",paste(supported.metrics,collapse="' '"),"']"))
      }

      # calculate or update pairwise alignments
      cis <- updatePairs(space=space, ncomps=ncomps, n.odgenes=n.odgenes, verbose=verbose, var.scale=var.scale, neighborhood.average=neighborhood.average,
                         neighborhood.average.k=10, matching.mask=matching.mask, exclude.samples=exclude.samples)

      if(ncol(cis)<1) { stop("insufficient number of comparable pairs") }

      if(!is.null(base.groups)) {
        samf <- lapply(samples,getCellNames)
        base.groups <- as.factor(base.groups[names(base.groups) %in% unlist(samf)]) # clean up the group factor
        if(length(base.groups) < 2) stop("provided base.gropus doesn't cover enough cells")
        # make a sample factor
        samf <- setNames(rep(names(samf),unlist(lapply(samf,length))),unlist(samf))
        if(append.global.axes) {
          cms.clust <- getClusterCountMatrices(groups=base.groups,common.genes=FALSE)
          global.proj <- projectSamplesOnGlobalAxes(samples, cms.clust, data.type, neighborhood.average, verbose, n.cores)
        }
      }

      # determine inter-sample mapping
      if(verbose) cat('inter-sample links using ',matching.method,' ');
      xl <- pairs[[space]]
      mnnres <- papply(1:ncol(cis), function(j) {
        r.ns <- samples[cis[,j]]
        # we'll look up the pair by name (possibly reversed), not to assume for the ordering of $pairs[[space]] to be the same
        i <- match(paste(cis[,j],collapse='.vs.'),names(xl));
        if(is.na(i)) { i <- match(paste(rev(cis[,j]),collapse='.vs.'),names(xl)) }
        if(is.na(i)) { stop(paste("unable to find alignment for pair",paste(cis[,j],collapse='.vs.'))) }

        if(space=='JNMF') {
          mnn <- getNeighborMatrix(xl[[i]]$rot1,xl[[i]]$rot2,k,matching=matching.method,metric=metric,l2.sigma=l2.sigma)
          if(verbose) cat(".")
          return(data.frame('mA.lab'=rownames(xl[[i]]$rot1)[mnn@i+1],'mB.lab'=rownames(xl[[i]]$rot2)[mnn@j+1],'w'=mnn@x,stringsAsFactors=F))
          #return(data.frame('mA.lab'=rownames(xl[[i]]$rot1)[mnn@i+1],'mB.lab'=rownames(xl[[i]]$rot2)[mnn@j+1],'w'=1/pmax(1,log(mnn@x)),stringsAsFactors=F))

        } else if (space %in% c("CPCA","GSVD","PCA")) {
          #common.genes <- Reduce(intersect,lapply(r.ns, getGenes))
          if(!is.null(xl[[i]]$CPC)) {
            # CPCA or PCA
            #odgenes <- intersect(rownames(xl[[i]]$CPC),common.genes)
            odgenes <- rownames(xl[[i]]$CPC);
            rot <- xl[[i]]$CPC[odgenes,];
          } else if(!is.null(xl[[i]]$o$Q)) {
            # GSVD
            rot <- xl[[i]]$o$Q;
            odgenes <- rownames(rot) <- colnames(xl[[i]]$o$A);
          } else {
            stop("unknown reduction provided")
          }

          # TODO: a more careful analysis of parameters used to calculate the cached version
          if(ncomps>ncol(rot)) {
            warning(paste0("specified ncomps (",ncomps,") is greater than the cached version (",ncol(rot),")"))
          } else {
            rot <- rot[,1:ncomps,drop=F]
          }

          # create matrices, adjust variance
          cproj <- scaledMatrices(r.ns, data.type=data.type, od.genes=odgenes, var.scale=var.scale, neighborhood.average=neighborhood.average)

          # determine the centering
          if(common.centering) {
            ncells <- unlist(lapply(cproj,nrow));
            centering <- setNames(rep(colSums(do.call(rbind,lapply(cproj,colMeans))*ncells)/sum(ncells),length(cproj)),names(cproj))
          } else {
            centering <- lapply(cproj,colMeans)
          }

          # append decoy cells if needed
          if(!is.null(base.groups) && append.decoys) {
            cproj.decoys <- getDecoyProjections(samples, samf, data.type, var.scale, cproj, neighborhood.average, base.groups, decoy.threshold, n.decoys)
            cproj <- lapply(sn(names(cproj)),function(n) rbind(cproj[[n]],cproj.decoys[[n]]))
          }

          cpproj <- lapply(sn(names(cproj)),function(n) {
            x <- cproj[[n]]
            x <- t(as.matrix(t(x))-centering[[n]])
            x %*% rot;
          })
          n1 <- cis[1,j]; n2 <- cis[2,j]

          if(!is.null(base.groups)) {
            if(append.global.axes) {
              #cpproj <- lapply(sn(names(cpproj)),function(n) cbind(cpproj[[n]],global.proj[[n]])) # case without decoys
              cpproj <- lapply(sn(names(cpproj)),function(n) {
                gm <- global.proj[[n]]
                if(append.decoys) {
                  decoy.cells <- rownames(cproj.decoys[[n]])
                  if(length(decoy.cells)>0) {
                    gm <- rbind(gm,do.call(rbind,lapply(global.proj[unique(samf[decoy.cells])],function(m) {
                      m[rownames(m) %in% decoy.cells,,drop=F]
                    })))
                  }
                }
                # append global axes
                cbind(cpproj[[n]],gm[rownames(cpproj[[n]]),])
              })
            }
          }

          if(verbose) cat(".")

          mnn <- getNeighborMatrix(cpproj[[n1]], cpproj[[n2]], k, matching=matching.method, metric=metric, l2.sigma=l2.sigma)

          if (!is.null(base.groups) && append.decoys) {
            # discard edges connecting to decoys
            decoy.cells <- unlist(lapply(cproj.decoys,rownames))
            mnn <- mnn[,!colnames(mnn) %in% decoy.cells,drop=F]
            mnn <- mnn[!rownames(mnn) %in% decoy.cells,,drop=F]
          }

          return(data.frame('mA.lab'=rownames(mnn)[mnn@i+1],'mB.lab'=colnames(mnn)[mnn@j+1],'w'=mnn@x,stringsAsFactors=F))

        } else if (space=='genes') {
          ## Overdispersed Gene space
          mnn <- getNeighborMatrix(as.matrix(xl[[i]]$genespace1), as.matrix(xl[[i]]$genespace2),k,matching=matching.method,metric=metric,l2.sigma=l2.sigma)
          return(data.frame('mA.lab'=rownames(mnn)[mnn@i+1],'mB.lab'=colnames(mnn)[mnn@j+1],'w'=mnn@x,stringsAsFactors=F))
        }
        mnnres
      },n.cores=n.cores,mc.preschedule=TRUE)
      if(verbose) cat(" done\n")
      ## Merge the results into a edge table
      el <- do.call(rbind,mnnres)
      el$type <- 1; # encode connection type 1- intersample, 0- intrasample

      # append some local edges
      if(k.self>0) {
        if(verbose) cat('local pairs ')
        x <- getLocalEdges(samples, k.self, k.self.weight, const.inner.weights, metric, verbose, n.cores)
        el <- rbind(el,x)
      }

      g  <- graph_from_edgelist(as.matrix(el[,c(1,2)]), directed =FALSE)
      E(g)$weight <- el[,3]
      E(g)$type <- el[,4]
      # collapse duplicate edges
      g <- simplify(g, edge.attr.comb=list(weight="sum", type = "first"))
      graph <<- g;
      return(invisible(g))
    },


<<<<<<< HEAD

    findCommunities=function(method=leiden.community, min.group.size=0, name=NULL, test.stability=FALSE, stability.subsampling.fraction=0.95, stability.subsamples=100, verbose=TRUE, cls=NULL, sr=NULL, ...) {
=======
    findCommunities=function(method=leiden.community, min.group.size=0, name=NULL, ...) {
>>>>>>> 09a50567

      if(is.null(cls)) { 
        cls <- method(graph, ...)
      }
      if(is.null(name)) {
        name <- cls$algorithm;
        if(is.null(name)) {
          name <- "community";
        }
      }

      ## Extract groups from this graph
      cls.mem <- membership(cls)
      cls.groups <- factor(setNames(as.character(cls.mem),names(cls.mem)),levels=1:max(cls.mem))
      cls.levs <- levels(cls.groups)
      res <- list(groups=cls.groups,result=cls)
      
      # test stability
      if(test.stability) {
        subset.clustering <- function(g,f=stability.subsampling.fraction,seed=NULL, ...) {
          if(!is.null(seed)) { set.seed(seed) }
          vi <- sample(1:length(V(g)),ceiling(length(V(g))*(f)))
          sg <- induced_subgraph(g,vi)
          method(sg,...)
        }
        if(verbose) { cat("running",stability.subsamples,"subsampling iterations ... ")}
        if(is.null(sr)) { 
          sr <- papply(1:stability.subsamples,function(i) subset.clustering(graph,f=stability.subsampling.fraction,seed=i),n.cores=n.cores)
        }
        
        if(verbose) { cat("done\n")}
        
        cat("calculating flat stability stats ... ")
        # Jaccard coefficient for each cluster against all, plus random expecctation
        jc.stats <- do.call(rbind,conos:::papply(sr,function(o) {
          p1 <- membership(o);
          p2 <- cls.groups[names(p1)]; p1 <- as.character(p1)
          #x <- tapply(1:length(p2),factor(p2,levels=cls.levs),function(i1) {
          x <- tapply(1:length(p2),p2,function(i1) {  
            i2 <- which(p1==p1[i1[[1]]])
            length(intersect(i1,i2))/length(unique(c(i1,i2)))
          })
        },n.cores=n.cores,mc.preschedule=T))
        
        # Adjusted rand index
        cat("adjusted Rand ... ")
        ari <- unlist(conos:::papply(sr,function(o) { ol <- membership(o); adjustedRand(as.integer(ol),as.integer(cls.groups[names(ol)]),randMethod='HA') },n.cores=n.cores))
        cat("done\n");

        res$stability <- list(flat=list(jc=jc.stats,ari=ari))
        
        # hierarchical measures
        cat("calculating hierarchical stability stats ... ")
        if(is.hierarchical(cls)) {
          # hierarchical to hierarchical stability analysis - cut reference
          # determine hierarchy of clusters (above the cut)
          t.get.walktrap.upper.merges <- function(res,n=length(unique(membership(res)))) {
            x <- tail(res$merges,n-1)
            x <- x - 2*nrow(res$merges) + nrow(x)-1 
            # now all >=0 ids are cut leafs and need to be reassigned ids according to their rank
            xp <- x+nrow(x)+1
            xp[x<=0] <- rank(-x[x<=0])
            xp  
          }

          clm <- t.get.walktrap.upper.merges(cls)
          res$stability$upper.tree <- clm
          
          cat("tree Jaccard ... ")
          jc.hstats <- do.call(rbind,mclapply(sr,function(z) conos:::bestClusterThresholds(z,cls.groups)$threshold ,mc.cores=n.cores))

        } else {
          # compute cluster hierarchy based on cell mixing (and then something)
          # assess stability for that hierarchy (to visualize internal node stability)
          # for the original clustering and every subsample clustering,
          cat("upper clustering ... ")
          cgraph <- get.cluster.graph(graph,cls.groups,plot=F,normalize=F)
          chwt <- walktrap.community(cgraph,steps=9)
          
          clm <- chwt$merge
          

          cat("clusterTree Jaccard ... ")
          jc.hstats <- do.call(rbind,mclapply(sr,function(st1) {
            mf <- membership(st1); mf <- as.factor(setNames(as.character(mf),names(mf)))
            st1g <- get.cluster.graph(graph,mf,plot=F,normalize=T)
            st1w <- walktrap.community(st1g,steps=8)
            
            #merges <- st1w$merge; leaf.factor <- mf; clusters <- cls.groups
            x <- conos:::bestClusterTreeThresholds(st1w,mf,cls.groups,clm)
            x$threshold
          },mc.cores=n.cores))
          
        }
        res$stability$upper.tree <- clm
        res$stability$hierarchical <- jc.hstats;
        cat("done\n");

      }

      ## Filter groups
      if(min.group.size>0) {
        lvls.keep <- names(which(table(cls.groups)  > min.group.size))
        cls.groups[! as.character(cls.groups) %in% as.character(lvls.keep)] <- NA
        cls.groups <- as.factor(cls.groups)
      }
      res$groups <- cls.groups;
      clusters[[name]] <<- res;
      return(invisible(res))

    },

    plotPanel=function(clustering=NULL, groups=NULL, colors=NULL, gene=NULL, use.local.clusters=FALSE, plot.theme=NULL, ...) {
      # W: clusters and plots
      if (use.local.clusters) {
        if (is.null(clustering) && !("seurat" %in% class(samples[[1]]))) {
          stop("You have to provide 'clustering' parameter to be able to use local clusters")
        }

        groups <- Reduce(c, lapply(samples, getClustering, clustering))
        if (is.null(groups)) {
          stop(paste0("No clustering '", clustering, "' presented in the samples"))
        }
      }
      else if (is.null(groups) && is.null(colors) && is.null(gene)) {
        groups <- getClusteringGroups(clusters, clustering)
      }

      gg <- plotSamples(samples, groups=groups, colors=colors, gene=gene, plot.theme=adjustTheme(plot.theme), ...)

      return(gg)
    },

    embedGraph=function(method='largeVis', M=1, gamma=1, alpha=0.1, perplexity=NA, sgd_batches=1e8, seed=1, verbose=TRUE, target.dims=2, n.cores=NULL, ...) {
      "Generate an embedding of a joint graph.\n
       Params:\n
       - method: embedding method. Currently largeVis and UMAP are supported\n
       - M, gamma, alpha, sgd__batched - largeVis parameters (defaults are 1, 1, 0.01, 1e8 respectively).\n
       - perplexity: perplexity passed to largeVis (defaults to NA).\n
       - seed: random seed for the largeVis algorithm. Default: 1.\n
       - target.dims: numer of dimensions for the reduction. Default: 2. Higher dimensions can be used to generate embeddings for subsequent reductions by other methods, such as tSNE\n
       - n.cores: number of cores, overrides class field
       - verbose: verbose mode. Default: TRUE.
       - ...: additional arguments, passed to UMAP embedding (run ?conos:::embedGraphUmap for more info)
      "

      n.jobs <- if (is.null(n.cores)) .self$n.cores else n.cores

      supported.methods <- c('largeVis', 'UMAP')
      if(!method %in% supported.methods) { stop(paste0("currently, only the following embeddings are supported: ",paste(supported.methods,collapse=' '))) }

      if (method == 'largeVis') {
        wij <- as_adj(graph,attr='weight');
        if(!is.na(perplexity)) {
          wij <- conos:::buildWijMatrix(wij,perplexity=perplexity,threads=n.jobs)
        }
        coords <- conos:::projectKNNs(wij = wij, dim=target.dims, verbose = verbose,sgd_batches = sgd_batches,gamma=gamma, M=M, seed=seed, alpha=alpha, rho=1, threads=n.jobs)
        colnames(coords) <- V(graph)$name
        embedding <<- coords;
      } else {
        embedding <<- t(embedGraphUmap(graph, verbose=verbose, return.all=F, n.cores=n.jobs, ...))
      }

      return(invisible(embedding))
    },

    plotGraph=function(color.by='cluster', clustering=NULL, groups=NULL, colors=NULL, gene=NULL, plot.theme=NULL, ...) {
      if(class(embedding)[1] == "uninitializedField") {
        embedGraph();
      }

      if (!is.null(gene)) {
        colors <- lapply(samples, getCountMatrix) %>% lapply(getGeneExpression, gene) %>% Reduce(c, .)
        if(all(is.na(colors))) warning(paste("gene",gene,"is not found in any of the samples"))
      }

      if(is.null(groups) && is.null(colors)) {
        if(color.by == 'cluster') {
          groups <- getClusteringGroups(clusters, clustering)
        } else if(color.by == 'sample') {
          groups <- getDatasetPerCell()
        } else {
          stop('supported values of color.by are ("cluster" and "sample")')
        }
      }

      return(embeddingPlot(t(embedding), groups=groups, colors=colors, plot.theme=adjustTheme(plot.theme), ...))
    },

    correctGenes=function(genes=NULL, n.od.genes=500, fading=10.0, fading.const=0.5, max.iters=15, tol=5e-3, name='diffusion', verbose=TRUE, count.matrix=NULL, normalize=TRUE) {
      "Smooth expression of genes, so they better represent structure of the graph.\n
       Use diffusion of expression on graph with the equation dv = exp(-a * (v + b))\n
       Params:\n
       - genes: list of genes for smoothing\n
       - n.od.genes: if 'genes' is NULL, top n.od.genes of overdispersed genes are taken across all samples. Default: 500.\n
       - fading: level of fading of expression change from distance on the graph (parameter 'a' of the equation). Default: 10.\n
       - fading.const: minimal penalty for each new edge during diffusion (parameter 'b' of the equation). Default: 0.5.\n
       - max.iters: maximal number of diffusion iterations. Default: 15.\n
       - tol: tolerance after which the diffusion stops. Default: 5e-3.\n
       - name: name to save the correction. Default: diffusion.\n
       - verbose: verbose mode. Default: TRUE.
       - count.matrix: alternative gene count matrix to correct. Default: joint count matrix for all datasets.
      "
      edges <- igraph::as_edgelist(graph)
      edge.weights <- igraph::edge.attributes(graph)$weight

      if (is.null(count.matrix)) {
        if (is.null(genes)) {
          genes <- getOdGenesUniformly(samples, n.genes=n.od.genes)
        }

        cms <- lapply(samples, `[[`, "counts")
        genes <- Reduce(intersect, lapply(cms, colnames)) %>% intersect(genes)
        count.matrix <- Reduce(rbind, lapply(cms, function(x) x[, genes])) %>% as.matrix()
      } else {
        count.matrix <- t(count.matrix)
      }

      cm <- smooth_count_matrix(edges, edge.weights, count.matrix, max_n_iters=max.iters, diffusion_fading=fading, diffusion_fading_const=fading.const, verbose=verbose, normalize=normalize)
      return(invisible(expression.adj[[name]] <<- cm))
    },

    propagateLabels=function(labels, max.iters=50, diffusion.fading=10.0, diffusion.fading.const=0.5, tol=5e-3, return.distribution=TRUE, verbose=TRUE, fixed.initial.labels=FALSE) {
    "Estimate labeling distribution for each vertex, based on provided labels.\n
     Params:\n
     - labels: vector of factor or character labels, named by cell names\n
     - max.iters: maximal number of iterations. Default: 50.\n
     - return.distribution: return distribution of labeling, but not single label for each vertex. Default: TRUE.\n
     - verbose: verbose mode. Default: TRUE.\n
     - fixed.initial.labels: prohibit changes of initial labels during diffusion.\n
     \n
     Return: matrix with distribution of label probabilities for each vertex by rows.
    "
      if (is.factor(labels)) {
        labels <- as.character(labels) %>% setNames(names(labels))
      }
      edges <- igraph::as_edgelist(graph)
      edge.weights <- igraph::edge.attributes(graph)$weight
      labels <- labels[intersect(names(labels), igraph::vertex.attributes(graph)$name)]

      label.distribution <- propagate_labels(edges, edge.weights, vert_labels=labels, max_n_iters=max.iters, verbose=verbose,
                                             diffusion_fading=diffusion.fading, diffusion_fading_const=diffusion.fading.const,
                                             tol=tol, fixed_initial_labels=fixed.initial.labels)
      if (return.distribution) {
        return(label.distribution)
      }

      label.distribution <- colnames(label.distribution)[apply(label.distribution, 1, which.max)] %>%
        setNames(rownames(label.distribution))
      return(label.distribution)
    },

    getClusterCountMatrices=function(clustering=NULL, groups=NULL,common.genes=TRUE,omit.na.cells=TRUE) {
      "Estimate per-cluster molecule count matrix by summing up the molecules of each gene for all of the cells in each cluster.\n\n
       Params:\n
       - clustering: the name of the clustering that should be used
       - groups: explicitly provided cell grouping\n
       - common.genes: bring individual sample matrices to a common gene list
       - omit.na.cells: if set to FALSE, the resulting matrices will include a first column named 'NA' that will report total molecule counts for all of the cells that were not covered by the provided factor.
       \n
       Return: a list of per-sample uniform dense matrices with rows being genes, and columns being clusters
      "
      if(is.null(groups)) {
        groups <- getClusteringGroups(clusters, clustering)
      }

      groups <- as.factor(groups)

      matl <- lapply(samples,function(s) {
        m <- conos:::getRawCountMatrix(s,trans=TRUE); # rows are cells
        cl <- factor(groups[match(rownames(m),names(groups))],levels=levels(groups));
        tc <- colSumByFactor(m,cl);
        if(omit.na.cells) { tc <- tc[-1,,drop=F] }
        t(tc);
      })
      # bring to a common gene space
      if(common.genes) {
        gs <- unique(unlist(lapply(matl,rownames)))
        matl <- lapply(matl,function(m) {
          nm <- matrix(0,nrow=length(gs),ncol=ncol(m))
          colnames(nm) <- colnames(m); rownames(nm) <- gs;
          mi <- match(rownames(m),gs)
          nm[mi,] <- m;
          nm
        })
      }
      matl
    },

    getDatasetPerCell=function() {
      cl <- lapply(samples, getCellNames)
      return(rep(names(cl), sapply(cl, length)) %>% stats::setNames(unlist(cl)) %>% as.factor())
    }
<<<<<<< HEAD
    x
  })

  if(verbose) cat("found",sum(unlist(lapply(mbl,function(x) length(unique(x))))),"communities\nmerging ... ")

  # combined clustering factor
  fv <- unlist(lapply(sn(names(wtl)),function(cn) {
    paste(cn,as.character(mbl[[cn]]),sep='-')
  }))
  names(fv) <- unlist(lapply(mbl,names))

  # enclose in a masquerading class
  res <- list(membership=fv,dendrogram=NULL,algorithm='multimulti');
  class(res) <- rev("fakeCommunities");
  return(res);

}

##' Leiden algorithm community detection
##'
##' Detect communities using Leiden algorithm (implementation copied from https://github.com/vtraag/leidenalg) 
##' @param graph graph on which communities should be detected
##' @param resolution resolution parameter (default=1.0) - higher numbers lead to more communities
##' @param n.iterations number of iterations that the algorithm should be run for(default =2)
##' @return community object
##' @export
leiden.community <- function(graph, resolution=1.0, n.iterations=2) {
  
  x <- leiden_community(graph,E(graph)$weight,resolution,n.iterations);

  # enclose in a masquerading class
  fv <- as.factor(setNames(x,V(graph)$name))
  res <- list(membership=fv,dendrogram=NULL,algorithm='leiden',resolution=resolution,n.iter=n.iterations);
  class(res) <- rev("fakeCommunities");
  return(res);
}



##' recursive leiden communities
##'
##' Constructrs a n-step recursive clustering, using leiden.communities
##' @param graph graph
##' @param n.cores number of cores to use
##' @param K recursive depth
##' @param min.community.size minimal community size parameter for the walktrap communities .. communities smaller than that will be merged
##' @param verbose whether to output progress messages
##' @param resolution resolution parameter passed to leiden.communities (either a single value, or a value equivalent to K)
##' @param ... passed to leiden.communities
##' @return a fakeCommunities object that has methods membership() ... does not return a dendrogram ... see cltrap.community() to constructo that
##' @export
rleiden.community <- function(graph, K=2, n.cores=parallel::detectCores(logical=F), min.community.size=10, verbose=FALSE, resolution=1, K.current=1, hierarchical=TRUE, ...) {
  
  if(verbose & K.current==1) cat(paste0("running ",K,"-recursive Leiden clustering: "));
  if(length(resolution)>1) { 
    if(length(resolution)!=K) { stop("resolution value must be either a single number or a vector of length K")}
    res <- resolution[K.current] 
  } else { res <- resolution }
  mt <- leiden.community(graph, resolution=res, ...);
  
  mem <- membership(mt);
  tx <- table(mem)
  ivn <- names(tx)[tx<min.community.size]
  if(length(ivn)>1) {
    mem[mem %in% ivn] <- as.integer(ivn[1]); # collapse into one group
  }
  if(verbose) cat(length(unique(mem)),' ');
  
  if(K.current<K) {
    # start recursive run
    if(n.cores>1) { 
      wtl <- mclapply(conos:::sn(unique(mem)), function(cluster) {
        cn <- names(mem)[which(mem==cluster)]
        sg <- induced.subgraph(graph,cn)
        rleiden.community(induced.subgraph(graph,cn), K=K, resolution=resolution, K.current=K.current+1, min.community.size=min.community.size, hierarchical=hierarchical, verbose=verbose, n.cores=n.cores, ...)
      },mc.cores=n.cores,mc.allow.recursive = FALSE)
    } else {
      wtl <- lapply(conos:::sn(unique(mem)), function(cluster) {
        cn <- names(mem)[which(mem==cluster)]
        sg <- induced.subgraph(graph,cn)
        rleiden.community(induced.subgraph(graph,cn), K=K, resolution=resolution, K.current=K.current+1, min.community.size=min.community.size, hierarchical=hierarchical, verbose=verbose, n.cores=n.cores, ...)
      })
    }
    # merge clusters, cleanup
    mbl <- lapply(wtl,membership);
    # combined clustering factor
    fv <- unlist(lapply(conos:::sn(names(wtl)),function(cn) {
      paste(cn,as.character(mbl[[cn]]),sep='-')
    }))
    names(fv) <- unlist(lapply(mbl,names))  
  } else {
    fv <- mem;
    if(hierarchical) {
      # use walktrap on the last level
      wtl <- conos:::papply(sn(unique(mem)), function(cluster) {
        cn <- names(mem)[which(mem==cluster)]
        sg <- induced.subgraph(graph,cn)
        res <- walktrap.community(induced.subgraph(graph,cn))
        res$merges <- igraph:::complete.dend(res,FALSE)
        res
      },n.cores=n.cores)
    }
  }
  
  if(hierarchical) {
    # calculate hierarchy on the multilevel clusters
    if(length(wtl)>1) {
      cgraph <- get.cluster.graph(graph,mem)
      chwt <- walktrap.community(cgraph,steps=8)
      d <- as.dendrogram(chwt);
      
      # merge hierarchical portions
      wtld <- lapply(wtl,as.dendrogram)
      max.height <- max(unlist(lapply(wtld,attr,'height')))
      
      # shift leaf ids to fill in 1..N range
      mn <- unlist(lapply(wtld,attr,'members'))
      shift.leaf.ids <- function(l,v) { if(is.leaf(l)) { la <- attributes(l); l <- as.integer(l)+v; attributes(l) <- la; }; l  }
      nshift <- cumsum(c(0,mn))[-(length(mn)+1)]; names(nshift) <- names(mn); # how much to shift ids in each tree
      
      get.heights <- function(l) {
        if(is.leaf(l)) {
          return(attr(l,'height'))
        } else {
          return(c(attr(l,'height'),unlist(lapply(l,get.heights))))
        }
      }
      min.d.height <- min(get.heights(d))
      height.scale <- length(wtld)*2
      height.shift <- 2
      
      shift.heights <- function(l,s) { attr(l,'height') <- attr(l,'height')+s; l }
      
      glue.dends <- function(l) {
        if(is.leaf(l)) {
          nam <- as.character(attr(l,'label'));
          id <- dendrapply(wtld[[nam]], shift.leaf.ids, v=nshift[nam])
          return(dendrapply(id,shift.heights,s=max.height-attr(id,'height')))
          
        }
        attr(l,'height') <- (attr(l,'height')-min.d.height)*height.scale + max.height + height.shift;
        l[[1]] <- glue.dends(l[[1]]); l[[2]] <- glue.dends(l[[2]])
        attr(l,'members') <- attr(l[[1]],'members') + attr(l[[2]],'members')
        return(l)
      }
      combd <- glue.dends(d)
    } else {
      combd <- as.dendrogram(wtl[[1]]);
    }
  } else {
    combd <- NULL;
  }
  
  
  if(K.current==1) {
    if(verbose) {
      cat(paste0(' detected a total of ',length(unique(fv)),' clusters '));
      cat("done\n");
    }
  }
  
  # enclose in a masquerading class
  res <- list(membership=fv,dendrogram=combd,algorithm='rleiden');
  if(K.current==K) {
    # reconstruct merges matrix
    hc <- as.hclust(as.dendrogram(combd))
    # translate hclust $merge to walktrap-like $merges
    hclustMerge.to.igraphMerge <- function(x){
      nleafs <- nrow(x) + 1
      y <- x+nleafs; y[x<0] <- -x[x<0]-1;
      y
    }
    res$merges <- hclustMerge.to.igraphMerge(x)
  }
  class(res) <- rev("fakeCommunities");
  return(res);
}

##' leiden+leiden communities
##'
##' Constructrs a two-step recursive clustering, using leiden.communities
##' @param graph graph
##' @param n.cores number of cores to use
##' @param hclust.link link function to use when clustering multilevel communities (based on collapsed graph connectivity)
##' @param min.community.size minimal community size parameter for the walktrap communities .. communities smaller than that will be merged
##' @param verbose whether to output progress messages
##' @param resolution resolution parameter passed to leiden.communities
##' @param resolution1 resolution of the 1st step (dfaults to resolution)
##' @param resolution2 resolution of the 2nd step (dfaults to resolution)
##' @param ... passed to leiden.communities
##' @return a fakeCommunities object that has methods membership() and as.dendrogram() to mimic regular igraph returns
##' @export
multileiden.community <- function(graph, n.cores=parallel::detectCores(logical=F), hclust.link='single', min.community.size=10, verbose=FALSE, resolution=1, resolution1=resolution, resolution2=resolution, ...) {
  if(verbose) cat("running leiden 1 ... ");
  mt <- leiden.community(graph, resolution=resolution1, ...);
  
  mem <- membership(mt);
  
  if(verbose) cat("found",length(unique(mem)),"communities\nrunning leiden 2 ... ")
  
  # calculate hierarchy on the existing clusters
  cgraph <- get.cluster.graph(graph,mem)
  chwt <- walktrap.community(cgraph,steps=8)
  d <- as.dendrogram(chwt);
  
  
  wtl <- conos:::papply(conos:::sn(unique(mem)), function(cluster) {
    cn <- names(mem)[which(mem==cluster)]
    sg <- induced.subgraph(graph,cn)
    leiden.community(induced.subgraph(graph,cn), resolution=resolution2, ...)
  },n.cores=n.cores)
  
  mbl <- lapply(wtl,membership);
  # correct small communities
  if(min.community.size>0) {
    mbl <- lapply(mbl,function(x) {
      tx <- table(x)
      ivn <- names(tx)[tx<min.community.size]
      if(length(ivn)>1) {
        x[x %in% ivn] <- as.integer(ivn[1]); # collapse into one group
      }
      x
    })
  }
  
  if(verbose) cat("found",sum(unlist(lapply(mbl,function(x) length(unique(x))))),"communities\nmerging ... ")
  
  # combined clustering factor
  fv <- unlist(lapply(conos:::sn(names(wtl)),function(cn) {
    paste(cn,as.character(mbl[[cn]]),sep='-')
  }))
  names(fv) <- unlist(lapply(mbl,names))
  if(verbose) cat("done\n");
  
  # enclose in a masquerading class
  res <- list(membership=fv,dendrogram=NULL,algorithm='multileiden');
  class(res) <- rev("fakeCommunities");
  return(res);
  
}

##' returns pre-calculated dendrogram
##'
##' @param obj fakeCommunities object
##' @param ... dropped
##' @return dendrogram
##' @export
as.dendrogram.fakeCommunities <- function(obj, ...) {
  return(obj$dendrogram)
}
##' returns pre-calculated membership factor
##'
##' @param obj fakeCommunities object
##' @return membership factor
##' @export
membership.fakeCommunities <- function(obj) {
  return(obj$membership)
}



##' Collapse vertices belonging to each cluster in a graph
##'
##' @param graph graph to be collapsed
##' @param groups factor on vertives describing cluster assignment (can specify integer vertex ids, or character vertex names which will be matched)
##' @param plot whether to show collapsed graph plot
##' @param normalize whether recalculate edge weight as observed/oexpected
##' @return collapsed graph
##' @export
get.cluster.graph <- function(graph,groups,plot=FALSE,node.scale=50,edge.scale=50,edge.alpha=0.3,normalize=TRUE) {
  V(graph)$num <- 1;
  if(is.integer(groups) && is.null(names(groups))) {
    nv <- vcount(graph)
    if(length(groups)!=nv) stop('length of groups should be equal to the number of vertices')
    if(max(groups)>nv) stop('groups specifies ids that are larger than the number of vertices in the graph')
    if(any(is.na(groups))) {
      # remove vertices that are not part of the groups
      vi <- which(!is.na(groups)); 
      g <- induced.subgraph(graph,vi);
      groups <- groups[vi];
    } else {
      g <- graph;
    }
  } else {
    gn <- V(graph)$name;
    groups <- na.omit(groups[names(groups) %in% gn]);
    if(length(groups)<2) stop('valid names of groups elements include too few cells')
    if(length(groups)<length(gn)) {
      g <- induced.subgraph(graph,names(groups))
    } else {
      g <- graph;
    }
    if(is.factor(groups)) {
      groups <- groups[V(g)$name]
    } else {
      groups <- as.factor(setNames(as.character(groups[V(g)$name]),V(g)$name))
    }
  }
  gcon <- contract.vertices(g,groups,vertex.attr.comb=list('num'='sum',"ignore"))
  # translate into observed/expected
  gcon <- simplify(gcon, edge.attr.comb=list(weight="sum","ignore"))
  if(normalize) {
    ex <- outer(V(gcon)$num,V(gcon)$num)/(sum(V(gcon)$num)*(sum(V(gcon)$num)-1)/2)*sum(E(g)$weight)
    gcon2 <- graph_from_adjacency_matrix(as(as_adjacency_matrix(gcon,attr = "weight",sparse = F)/ex,'dgCMatrix'),mode = "undirected",weighted=TRUE)
    V(gcon2)$num <- V(gcon)$num
    gcon <- gcon2;
  }
  if(is.factor(groups)) {
    V(gcon)$name <- levels(groups)
  } else {
    # not sure when this was actually needed
    gcon <- induced.subgraph(gcon, unique(groups))
  }
  

  if(plot) {
    set.seed(1)
    par(mar = rep(0.1, 4))
    plot.igraph(gcon, layout=layout_with_fr(gcon), vertex.size=V(gcon)$num/(sum(V(gcon)$num)/node.scale), edge.width=E(gcon)$weight/sum(E(gcon)$weight/edge.scale), edge.color=adjustcolor('black',alpha=edge.alpha))
  }
  return(invisible(gcon))
}


# TODO: p2 abstraction
=======
  )
);
>>>>>>> 09a50567
<|MERGE_RESOLUTION|>--- conflicted
+++ resolved
@@ -361,12 +361,7 @@
     },
 
 
-<<<<<<< HEAD
-
     findCommunities=function(method=leiden.community, min.group.size=0, name=NULL, test.stability=FALSE, stability.subsampling.fraction=0.95, stability.subsamples=100, verbose=TRUE, cls=NULL, sr=NULL, ...) {
-=======
-    findCommunities=function(method=leiden.community, min.group.size=0, name=NULL, ...) {
->>>>>>> 09a50567
 
       if(is.null(cls)) { 
         cls <- method(graph, ...)
@@ -660,333 +655,5 @@
       cl <- lapply(samples, getCellNames)
       return(rep(names(cl), sapply(cl, length)) %>% stats::setNames(unlist(cl)) %>% as.factor())
     }
-<<<<<<< HEAD
-    x
-  })
-
-  if(verbose) cat("found",sum(unlist(lapply(mbl,function(x) length(unique(x))))),"communities\nmerging ... ")
-
-  # combined clustering factor
-  fv <- unlist(lapply(sn(names(wtl)),function(cn) {
-    paste(cn,as.character(mbl[[cn]]),sep='-')
-  }))
-  names(fv) <- unlist(lapply(mbl,names))
-
-  # enclose in a masquerading class
-  res <- list(membership=fv,dendrogram=NULL,algorithm='multimulti');
-  class(res) <- rev("fakeCommunities");
-  return(res);
-
-}
-
-##' Leiden algorithm community detection
-##'
-##' Detect communities using Leiden algorithm (implementation copied from https://github.com/vtraag/leidenalg) 
-##' @param graph graph on which communities should be detected
-##' @param resolution resolution parameter (default=1.0) - higher numbers lead to more communities
-##' @param n.iterations number of iterations that the algorithm should be run for(default =2)
-##' @return community object
-##' @export
-leiden.community <- function(graph, resolution=1.0, n.iterations=2) {
-  
-  x <- leiden_community(graph,E(graph)$weight,resolution,n.iterations);
-
-  # enclose in a masquerading class
-  fv <- as.factor(setNames(x,V(graph)$name))
-  res <- list(membership=fv,dendrogram=NULL,algorithm='leiden',resolution=resolution,n.iter=n.iterations);
-  class(res) <- rev("fakeCommunities");
-  return(res);
-}
-
-
-
-##' recursive leiden communities
-##'
-##' Constructrs a n-step recursive clustering, using leiden.communities
-##' @param graph graph
-##' @param n.cores number of cores to use
-##' @param K recursive depth
-##' @param min.community.size minimal community size parameter for the walktrap communities .. communities smaller than that will be merged
-##' @param verbose whether to output progress messages
-##' @param resolution resolution parameter passed to leiden.communities (either a single value, or a value equivalent to K)
-##' @param ... passed to leiden.communities
-##' @return a fakeCommunities object that has methods membership() ... does not return a dendrogram ... see cltrap.community() to constructo that
-##' @export
-rleiden.community <- function(graph, K=2, n.cores=parallel::detectCores(logical=F), min.community.size=10, verbose=FALSE, resolution=1, K.current=1, hierarchical=TRUE, ...) {
-  
-  if(verbose & K.current==1) cat(paste0("running ",K,"-recursive Leiden clustering: "));
-  if(length(resolution)>1) { 
-    if(length(resolution)!=K) { stop("resolution value must be either a single number or a vector of length K")}
-    res <- resolution[K.current] 
-  } else { res <- resolution }
-  mt <- leiden.community(graph, resolution=res, ...);
-  
-  mem <- membership(mt);
-  tx <- table(mem)
-  ivn <- names(tx)[tx<min.community.size]
-  if(length(ivn)>1) {
-    mem[mem %in% ivn] <- as.integer(ivn[1]); # collapse into one group
-  }
-  if(verbose) cat(length(unique(mem)),' ');
-  
-  if(K.current<K) {
-    # start recursive run
-    if(n.cores>1) { 
-      wtl <- mclapply(conos:::sn(unique(mem)), function(cluster) {
-        cn <- names(mem)[which(mem==cluster)]
-        sg <- induced.subgraph(graph,cn)
-        rleiden.community(induced.subgraph(graph,cn), K=K, resolution=resolution, K.current=K.current+1, min.community.size=min.community.size, hierarchical=hierarchical, verbose=verbose, n.cores=n.cores, ...)
-      },mc.cores=n.cores,mc.allow.recursive = FALSE)
-    } else {
-      wtl <- lapply(conos:::sn(unique(mem)), function(cluster) {
-        cn <- names(mem)[which(mem==cluster)]
-        sg <- induced.subgraph(graph,cn)
-        rleiden.community(induced.subgraph(graph,cn), K=K, resolution=resolution, K.current=K.current+1, min.community.size=min.community.size, hierarchical=hierarchical, verbose=verbose, n.cores=n.cores, ...)
-      })
-    }
-    # merge clusters, cleanup
-    mbl <- lapply(wtl,membership);
-    # combined clustering factor
-    fv <- unlist(lapply(conos:::sn(names(wtl)),function(cn) {
-      paste(cn,as.character(mbl[[cn]]),sep='-')
-    }))
-    names(fv) <- unlist(lapply(mbl,names))  
-  } else {
-    fv <- mem;
-    if(hierarchical) {
-      # use walktrap on the last level
-      wtl <- conos:::papply(sn(unique(mem)), function(cluster) {
-        cn <- names(mem)[which(mem==cluster)]
-        sg <- induced.subgraph(graph,cn)
-        res <- walktrap.community(induced.subgraph(graph,cn))
-        res$merges <- igraph:::complete.dend(res,FALSE)
-        res
-      },n.cores=n.cores)
-    }
-  }
-  
-  if(hierarchical) {
-    # calculate hierarchy on the multilevel clusters
-    if(length(wtl)>1) {
-      cgraph <- get.cluster.graph(graph,mem)
-      chwt <- walktrap.community(cgraph,steps=8)
-      d <- as.dendrogram(chwt);
-      
-      # merge hierarchical portions
-      wtld <- lapply(wtl,as.dendrogram)
-      max.height <- max(unlist(lapply(wtld,attr,'height')))
-      
-      # shift leaf ids to fill in 1..N range
-      mn <- unlist(lapply(wtld,attr,'members'))
-      shift.leaf.ids <- function(l,v) { if(is.leaf(l)) { la <- attributes(l); l <- as.integer(l)+v; attributes(l) <- la; }; l  }
-      nshift <- cumsum(c(0,mn))[-(length(mn)+1)]; names(nshift) <- names(mn); # how much to shift ids in each tree
-      
-      get.heights <- function(l) {
-        if(is.leaf(l)) {
-          return(attr(l,'height'))
-        } else {
-          return(c(attr(l,'height'),unlist(lapply(l,get.heights))))
-        }
-      }
-      min.d.height <- min(get.heights(d))
-      height.scale <- length(wtld)*2
-      height.shift <- 2
-      
-      shift.heights <- function(l,s) { attr(l,'height') <- attr(l,'height')+s; l }
-      
-      glue.dends <- function(l) {
-        if(is.leaf(l)) {
-          nam <- as.character(attr(l,'label'));
-          id <- dendrapply(wtld[[nam]], shift.leaf.ids, v=nshift[nam])
-          return(dendrapply(id,shift.heights,s=max.height-attr(id,'height')))
-          
-        }
-        attr(l,'height') <- (attr(l,'height')-min.d.height)*height.scale + max.height + height.shift;
-        l[[1]] <- glue.dends(l[[1]]); l[[2]] <- glue.dends(l[[2]])
-        attr(l,'members') <- attr(l[[1]],'members') + attr(l[[2]],'members')
-        return(l)
-      }
-      combd <- glue.dends(d)
-    } else {
-      combd <- as.dendrogram(wtl[[1]]);
-    }
-  } else {
-    combd <- NULL;
-  }
-  
-  
-  if(K.current==1) {
-    if(verbose) {
-      cat(paste0(' detected a total of ',length(unique(fv)),' clusters '));
-      cat("done\n");
-    }
-  }
-  
-  # enclose in a masquerading class
-  res <- list(membership=fv,dendrogram=combd,algorithm='rleiden');
-  if(K.current==K) {
-    # reconstruct merges matrix
-    hc <- as.hclust(as.dendrogram(combd))
-    # translate hclust $merge to walktrap-like $merges
-    hclustMerge.to.igraphMerge <- function(x){
-      nleafs <- nrow(x) + 1
-      y <- x+nleafs; y[x<0] <- -x[x<0]-1;
-      y
-    }
-    res$merges <- hclustMerge.to.igraphMerge(x)
-  }
-  class(res) <- rev("fakeCommunities");
-  return(res);
-}
-
-##' leiden+leiden communities
-##'
-##' Constructrs a two-step recursive clustering, using leiden.communities
-##' @param graph graph
-##' @param n.cores number of cores to use
-##' @param hclust.link link function to use when clustering multilevel communities (based on collapsed graph connectivity)
-##' @param min.community.size minimal community size parameter for the walktrap communities .. communities smaller than that will be merged
-##' @param verbose whether to output progress messages
-##' @param resolution resolution parameter passed to leiden.communities
-##' @param resolution1 resolution of the 1st step (dfaults to resolution)
-##' @param resolution2 resolution of the 2nd step (dfaults to resolution)
-##' @param ... passed to leiden.communities
-##' @return a fakeCommunities object that has methods membership() and as.dendrogram() to mimic regular igraph returns
-##' @export
-multileiden.community <- function(graph, n.cores=parallel::detectCores(logical=F), hclust.link='single', min.community.size=10, verbose=FALSE, resolution=1, resolution1=resolution, resolution2=resolution, ...) {
-  if(verbose) cat("running leiden 1 ... ");
-  mt <- leiden.community(graph, resolution=resolution1, ...);
-  
-  mem <- membership(mt);
-  
-  if(verbose) cat("found",length(unique(mem)),"communities\nrunning leiden 2 ... ")
-  
-  # calculate hierarchy on the existing clusters
-  cgraph <- get.cluster.graph(graph,mem)
-  chwt <- walktrap.community(cgraph,steps=8)
-  d <- as.dendrogram(chwt);
-  
-  
-  wtl <- conos:::papply(conos:::sn(unique(mem)), function(cluster) {
-    cn <- names(mem)[which(mem==cluster)]
-    sg <- induced.subgraph(graph,cn)
-    leiden.community(induced.subgraph(graph,cn), resolution=resolution2, ...)
-  },n.cores=n.cores)
-  
-  mbl <- lapply(wtl,membership);
-  # correct small communities
-  if(min.community.size>0) {
-    mbl <- lapply(mbl,function(x) {
-      tx <- table(x)
-      ivn <- names(tx)[tx<min.community.size]
-      if(length(ivn)>1) {
-        x[x %in% ivn] <- as.integer(ivn[1]); # collapse into one group
-      }
-      x
-    })
-  }
-  
-  if(verbose) cat("found",sum(unlist(lapply(mbl,function(x) length(unique(x))))),"communities\nmerging ... ")
-  
-  # combined clustering factor
-  fv <- unlist(lapply(conos:::sn(names(wtl)),function(cn) {
-    paste(cn,as.character(mbl[[cn]]),sep='-')
-  }))
-  names(fv) <- unlist(lapply(mbl,names))
-  if(verbose) cat("done\n");
-  
-  # enclose in a masquerading class
-  res <- list(membership=fv,dendrogram=NULL,algorithm='multileiden');
-  class(res) <- rev("fakeCommunities");
-  return(res);
-  
-}
-
-##' returns pre-calculated dendrogram
-##'
-##' @param obj fakeCommunities object
-##' @param ... dropped
-##' @return dendrogram
-##' @export
-as.dendrogram.fakeCommunities <- function(obj, ...) {
-  return(obj$dendrogram)
-}
-##' returns pre-calculated membership factor
-##'
-##' @param obj fakeCommunities object
-##' @return membership factor
-##' @export
-membership.fakeCommunities <- function(obj) {
-  return(obj$membership)
-}
-
-
-
-##' Collapse vertices belonging to each cluster in a graph
-##'
-##' @param graph graph to be collapsed
-##' @param groups factor on vertives describing cluster assignment (can specify integer vertex ids, or character vertex names which will be matched)
-##' @param plot whether to show collapsed graph plot
-##' @param normalize whether recalculate edge weight as observed/oexpected
-##' @return collapsed graph
-##' @export
-get.cluster.graph <- function(graph,groups,plot=FALSE,node.scale=50,edge.scale=50,edge.alpha=0.3,normalize=TRUE) {
-  V(graph)$num <- 1;
-  if(is.integer(groups) && is.null(names(groups))) {
-    nv <- vcount(graph)
-    if(length(groups)!=nv) stop('length of groups should be equal to the number of vertices')
-    if(max(groups)>nv) stop('groups specifies ids that are larger than the number of vertices in the graph')
-    if(any(is.na(groups))) {
-      # remove vertices that are not part of the groups
-      vi <- which(!is.na(groups)); 
-      g <- induced.subgraph(graph,vi);
-      groups <- groups[vi];
-    } else {
-      g <- graph;
-    }
-  } else {
-    gn <- V(graph)$name;
-    groups <- na.omit(groups[names(groups) %in% gn]);
-    if(length(groups)<2) stop('valid names of groups elements include too few cells')
-    if(length(groups)<length(gn)) {
-      g <- induced.subgraph(graph,names(groups))
-    } else {
-      g <- graph;
-    }
-    if(is.factor(groups)) {
-      groups <- groups[V(g)$name]
-    } else {
-      groups <- as.factor(setNames(as.character(groups[V(g)$name]),V(g)$name))
-    }
-  }
-  gcon <- contract.vertices(g,groups,vertex.attr.comb=list('num'='sum',"ignore"))
-  # translate into observed/expected
-  gcon <- simplify(gcon, edge.attr.comb=list(weight="sum","ignore"))
-  if(normalize) {
-    ex <- outer(V(gcon)$num,V(gcon)$num)/(sum(V(gcon)$num)*(sum(V(gcon)$num)-1)/2)*sum(E(g)$weight)
-    gcon2 <- graph_from_adjacency_matrix(as(as_adjacency_matrix(gcon,attr = "weight",sparse = F)/ex,'dgCMatrix'),mode = "undirected",weighted=TRUE)
-    V(gcon2)$num <- V(gcon)$num
-    gcon <- gcon2;
-  }
-  if(is.factor(groups)) {
-    V(gcon)$name <- levels(groups)
-  } else {
-    # not sure when this was actually needed
-    gcon <- induced.subgraph(gcon, unique(groups))
-  }
-  
-
-  if(plot) {
-    set.seed(1)
-    par(mar = rep(0.1, 4))
-    plot.igraph(gcon, layout=layout_with_fr(gcon), vertex.size=V(gcon)$num/(sum(V(gcon)$num)/node.scale), edge.width=E(gcon)$weight/sum(E(gcon)$weight/edge.scale), edge.color=adjustcolor('black',alpha=edge.alpha))
-  }
-  return(invisible(gcon))
-}
-
-
-# TODO: p2 abstraction
-=======
   )
-);
->>>>>>> 09a50567
+);