--- conflicted
+++ resolved
@@ -315,26 +315,13 @@
 
     },
 
-<<<<<<< HEAD
-    plotPanel=function(clustering=NULL, filename=NULL,panel.size=250,shuffle.colors=F,embeddingType='tSNE',groups=NULL,gene=NULL,group.level.colors=NULL,n=NULL,mark.cluster.cex=0.8,colors=NULL, alpha=0.2) {
-      if(is.null(groups) && is.null(colors)) {
-        if(length(clusters)<1) { stop("generate a joint clustering first") }
-        if(is.null(clustering)) { # take the first one
-          rg <- clusters[[1]]$groups
-        } else {
-          if(is.null(clusters[[clustering]])) { stop(paste("clustering",clustering,"hasn't been calculated")) }
-          rg <- clusters[[clustering]]$groups
-        }
-=======
-    plotPanel=function(clustering=NULL, groups=NULL, colors=NULL, gene=NULL, embedding.type='tSNE',
-                       ncol=NULL, nrow=NULL, raster=FALSE, panel.size=NULL, adjust.func=NULL, ...) {
+    plotPanel=function(clustering=NULL, groups=NULL, colors=NULL, gene=NULL, embedding.type='tSNE', ncol=NULL, nrow=NULL, raster=FALSE, panel.size=NULL, adjust.func=NULL, ...) {
+      
       if (is.null(groups) && is.null(colors) && is.null(gene)) {
         groups <- getClusteringGroups(clusters, clustering)
->>>>>>> 43353520
-      }
-
-      gg <- plotPagodas(samples, groups=groups, colors=colors, gene=gene, embedding.type=embedding.type,
-                        ncol=ncol, nrow=nrow, raster=raster, panel.size=panel.size, adjust.func=adjust.func, ...)
+      }
+
+      gg <- plotPagodas(samples, groups=groups, colors=colors, gene=gene, embedding.type=embedding.type, ncol=ncol, nrow=nrow, raster=raster, panel.size=panel.size, adjust.func=adjust.func, ...)
       return(gg)
     },
 
@@ -353,28 +340,11 @@
       }
 
       if(is.null(groups) && is.null(colors)) {
-<<<<<<< HEAD
-        if(color.by=='cluster') {
-          if(length(clusters)<1) { stop("generate a joint clustering first") }
-          if(is.null(clustering)) { # take the first one
-            groups <- clusters[[1]]$groups
-          } else {
-            if(is.null(clusters[[clustering]])) { stop(paste("clustering",clustering,"hasn't been calculated")) }
-            groups <- clusters[[clustering]]$groups
-          }
-        } else if(color.by=='sample') {
-          # list all the cells in the samples
-          cl <- lapply(samples,function(x) rownames(x$counts))
-          groups <- rep(names(cl),unlist(lapply(cl,length)))
-          names(groups) <- unlist(cl);
-          groups <- as.factor(groups);
-=======
         if(color.by == 'cluster') {
           groups <- getClusteringGroups(clusters, clustering)
         } else if(color.by == 'sample') {
           cl <- lapply(samples, function(x) rownames(x$counts))
           groups <- rep(names(cl), sapply(cl, length)) %>% setNames(unlist(cl)) %>% as.factor()
->>>>>>> 43353520
         } else {
           stop('supported values of color.by are ("cluster" and "sample")')
         }
