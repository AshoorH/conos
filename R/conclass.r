--- conflicted
+++ resolved
@@ -499,12 +499,7 @@
 ##' @param ... passed to walktrap
 ##' @return a fakeCommunities object that has methods membership() and as.dendrogram() to mimic regular igraph returns
 ##' @export
-<<<<<<< HEAD
-multitrap.community <- function(graph, n.cores=parallel::detectCores(logical=F), hclust.link='single', min.community.size=10, verbose=FALSE, ...) {
-  #graph <- con$graph
-=======
 multitrap.community <- function(graph, n.cores=parallel::detectCores(logical=F), hclust.link='single', min.community.size=10, verbose=FALSE, level=NULL, ...) {
->>>>>>> 26973097
   if(verbose) cat("running multilevel ... ");
   mt <- multilevel.community(graph);
 
