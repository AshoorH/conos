#' @importFrom dplyr %>%
NULL

#' @export
sccore::embeddingPlot

##' Extract specified clustering from list of conos clusterings
##'
##' @param clusters list of conos clusterings
##' @param clustering name of extracted clustering
##' @return vector of clusters, named with cell names
getClusteringGroups <- function(clusters, clustering) {
  if (length(clusters) < 1) {
    stop("generate a joint clustering first")
  }

  if (is.null(clustering)) { # take the first one
    return(clusters[[1]]$groups)
  }

  if (is.null(clusters[[clustering]])) {
    stop(paste("clustering", clustering, "hasn't been calculated"))
  }

  return(clusters[[clustering]]$groups)
}

##' Plot panel of specified embeddings
##'
##' @inheritParams sccore::embeddingPlot
##' @param embeddings list of two-column matrices with (x, y) coordinates of the embeddings. Each mutrix must have cell names in rownames.
##' @param ncol number of columns in the panel
##' @param nrow number of rows in the panel
##' @param panel.size vector with two numbers, which specified (width, height) of the panel in inches. Ignored if raster == FALSE.
##' @param adjust.func function to adjust plots before combining them to single panel. Can be used, for example, to provide color pallette of guides of the plots.
##' @param subset a subset of cells to show (vector of cell names)
##' @return ggplot2 object with the panel of plots
plotEmbeddings <- function(embeddings, groups=NULL, colors=NULL, ncol=NULL, nrow=NULL, raster=FALSE, panel.size=NULL, adjust.func=NULL, title.size=6,raster.width=NULL, raster.height=NULL, adj.list=NULL, subset=NULL, ...) {
  if (is.null(panel.size)) {
    panel.size <- dev.size(units="in")
  } else if (length(panel.size) == 1) {
    panel.size <- c(panel.size, panel.size)
  }

  n.plots <- length(embeddings)
  if (is.null(ncol) && is.null(nrow)) {
    ncol <- ceiling(sqrt(n.plots))
  }
  if (is.null(ncol)) {
    ncol <- ceiling(n.plots / nrow)
  }
  if (is.null(nrow)) {
    nrow <- ceiling(n.plots / ncol)
  }

  if (is.null(names(embeddings))) {
    names(embeddings) <- paste(1:length(embeddings))
  }

  if (is.null(raster.width)) {
    raster.width <- panel.size[1] / nrow
  }

  if (is.null(raster.height)) {
    raster.height <- panel.size[2] / ncol
  }

  plot.list <- lapply(names(embeddings), function(n) {
    emb <- embeddings[[n]];
    if(!is.null(subset)) {
      emb <- emb[rownames(emb) %in% subset,,drop=F]
    }
    embeddingPlot(emb, groups=groups, colors=colors, raster=raster,
                  raster.width=raster.width, raster.height=raster.height, ...) +
      ggplot2::geom_label(data=data.frame(x=-Inf, y=Inf, label=n), mapping=ggplot2::aes(x=x, y=y, label=label),
                          fill=ggplot2::alpha("white", 0.6), hjust=0, vjust=1, size=title.size,
                          label.padding=ggplot2::unit(title.size / 4, "pt"), label.size = NA)
  })

  for (adj in adj.list) {
    plot.list %<>% lapply(`+`, adj)
  }

  if (!is.null(adjust.func)) {
    plot.list <- lapply(plot.list, adjust.func)
  }

  return(cowplot::plot_grid(plotlist=plot.list, ncol=ncol, nrow=nrow))
}

##' Plot panel of specified embeddings, extracting them from pagoda2 objects
##'
##' @inheritParams plotEmbeddings
##' @param samples list of pagoda2 or Seurat objects
##' @param gene gene name. If this parameter is provided, points are colored by expression of this gene.
##' @param embedding.type type of embedding. Default: tSNE. If a numeric matrix is passed, interpreted as an actual embedding.
##' @return ggplot2 object with the panel of plots
plotSamples <- function(samples, groups=NULL, colors=NULL, gene=NULL, embedding.type=NULL, ...) {
  if (!is.null(groups)) {
    groups <- as.factor(groups)
  }

  if (is.null(x = embedding.type)) {
    embedding.type <- if (inherits(x = samples[[1]], what = c('seurat', 'Seurat'))) {
      'tsne'
    } else {
      'tSNE'
    }
  }
  if(class(embedding.type)=='matrix') { # actual embedding was passed
    embeddings <- lapply(samples,function(r) embedding.type[rownames(embedding.type) %in% getCellNames(r),,drop=F])
    embeddings <- embeddings[unlist(lapply(embeddings,function(x) nrow(x)>0))]
  } else { # extract embeddings from samples
    embeddings <- lapply(samples, getEmbedding, embedding.type)
  }
  no.embedding <- sapply(embeddings, is.null)
  if (all(no.embedding)) {
    stop(paste0("No '", embedding.type, "' embedding presented in the samples"))
  }
  if (any(no.embedding)) {
    warning(paste0(sum(no.embedding), " of your samples doesn't have '", embedding.type, "' embedding"))
    embeddings <- embeddings[!no.embedding]
  }
  if (!is.null(gene)) {
    colors <- lapply(samples, getGeneExpression, gene) %>% Reduce(c, .)
  }
  return(plotEmbeddings(embeddings, groups = groups, colors = colors, ...))
}

#' Plots barplots per sample of composition of each pagoda2 application based on
#' selected clustering
#' @param conos.obj A conos object
#' @param clustering name of clustering in the current object
#' @param groups arbitrary grouping of cells (to use instead of the clustering)
#' @param sample.factor a factor describing cell membership in the samples (or some other category); will default to samples if not provided
#' @param show.entropy whether to include entropy barplot
#' @param show.size whether to include size barplot
#' @param show.composition whether to include composition barplot
#' @param legend.height relative hight of the legend panel
#' @return a ggplot object
#' @export
plotClusterBarplots <- function(conos.obj=NULL, clustering=NULL, groups=NULL,sample.factor=NULL,show.entropy=TRUE,show.size=TRUE,show.composition=TRUE,legend.height=0.2) {
  ## param checking
  if(!is.null(clustering)) {
    if(is.null(conos.obj)) stop('conos.obj must be passed if clustering name is specified');
    if(!clustering %in% names(conos.obj$clusters)) stop('specified clustering doesn\'t exist')
    groups <- conos.obj$clusters[[clustering]]$groups
  } else if (is.null(groups)) {
    if(is.null(conos.obj)) stop('either groups factor on the cells or a conos object needs to be specified')
    if(is.null(conos.obj$clusters[[1]])) stop('conos object lacks any clustering. run $findCommunities() first')
    groups <- conos.obj$clusters[[1]]$groups
  }

  groups <- as.factor(groups)
  if(is.null(sample.factor)) {
    sample.factor <- conos.obj$getDatasetPerCell(); # assignment to samples
  }

  xt <- table(sample.factor[match(names(groups),names(sample.factor))],groups)
  xt <- xt[rowSums(xt)>0,]; xt <- xt[,colSums(xt)>0]

  df <- reshape2::melt(xt); colnames(df) <- c("sample","cluster","f");  df$f <- df$f/colSums(xt)[as.character(df$cluster)]
  clp <- ggplot2::ggplot(df, ggplot2::aes(x=factor(cluster, levels=levels(groups)),y=f,fill=sample)) +
    ggplot2::geom_bar(stat='identity') + ggplot2::xlab('cluster') + ggplot2::ylab('fraction of cells') + ggplot2::theme_bw() +
    ggplot2::scale_y_continuous(expand=c(0, 0))

  if(!show.size && !show.entropy)
    return(clp);

  # extract legend
  leg <- cowplot::get_legend(clp + ggplot2::theme(legend.position="bottom"))
  pl <- list(clp + ggplot2::theme(legend.position="none"));

  if(show.entropy) {
    if (!requireNamespace("entropy", quietly=T))
      stop("You need to install 'entropy' package to use 'show.entropy=T'")

    n.samples <- nrow(xt);
    ne <- 1-apply(xt, 2, entropy::KL.empirical, y2=rowSums(xt), unit=c('log2')) / log2(n.samples) # relative entropy
    enp <- ggplot2::ggplot(data.frame(cluster=factor(colnames(xt),levels=levels(groups)),entropy=ne), ggplot2::aes(cluster, entropy)) +
      ggplot2::geom_bar(stat='identity',fill='grey65') + ggplot2::ylim(0,1) +
      ggplot2::geom_hline(yintercept=1, linetype="dashed", color = "grey30") + ggplot2::theme_bw()
    pl <- c(pl,list(enp))
  }

  if(show.size) {
    szp <- ggplot2::ggplot(data.frame(cluster=factor(colnames(xt),levels=levels(groups)), cells=colSums(xt)), ggplot2::aes(cluster,cells)) +
      ggplot2::geom_bar(stat='identity') + ggplot2::scale_y_continuous(trans='log10') + ggplot2::theme_bw() + ggplot2::ylab('number of cells')
    pl <- c(pl,list(szp))
  }

  pp <- cowplot::plot_grid(plotlist=pl,ncol=1,rel_heights=c(1,rep(0.3,length(pl)-1)))
  pp2 <- cowplot::plot_grid(leg,pp,ncol=1,rel_heights=c(legend.height,1))

  return(pp2)
}


#' Generate boxplot per cluster of the proportion of cells in each celltype
#' @param conos.obj conos object
#' @param clustering name of the clustering to use
#' @param apptypes a factor specifying how to group the samples
#' @param return.details if TRUE return a list with the plot and the summary data.frame
plotClusterBoxPlotsByAppType <- function(conos.obj, clustering=NULL, apptypes=NULL, return.details=FALSE) {
    type <- 'proportions'
    ## param checking
    if(is.null(clustering)) {
      clustering <- 'multi level'
    }
    if(is.null(apptypes)) stop('apptypes must be spectified')
    if(!is.factor(apptypes)) stop('apptypes must be a factor')
    if(!type %in% c('counts','proportions')) stop('argument type must be either counts or proportions')

    ## main function
    groups <- as.factor(conos.obj$clusters[[clustering]]$groups)
    plot.df <- do.call(rbind,lapply(names(conos.obj$samples), function(n) {
        o <- conos.obj$samples[[n]]
        grps1 <- groups[intersect(names(groups), rownames(o$counts))]
        tbl1 <- data.frame(
            clname=levels(grps1),
            val=tabulate(grps1),
            sample=c(n),
            stringsAsFactors = FALSE
        )
        if(type=='proportions') {
            tbl1$val <- tbl1$val / sum(tbl1$val)
        }
        tbl1
    }))
    ## append app type
    plot.df$apptype <- apptypes[plot.df$sample]
    ## Make the plot
    gg <- ggplot2::ggplot(plot.df, ggplot2::aes(x=apptype,y=val,fill=clname)) + ggplot2::facet_wrap(~clname) + ggplot2::geom_boxplot()
    if (type == 'counts') {
        gg <- gg + ggplot2::scale_y_continuous(name='counts')
    } else {
        gg <- gg + ggplot2::scale_y_continuous(name='% of sample')
    }
    gg <- gg + ggplot2::scale_x_discrete(name='cluster')
    ## return
    if(return.details)
        return(list(plot=gg,data=plot.df))

    return(gg)
}


#' Get markers for global clusters
#' @param conos.obj conos object
#' @param clustering name of the clustering to use
#' @param min.samples.expressing minimum number of samples that must have the genes upregulated in the respective cluster
#' @param min.percent.samples.expression minumum percent of samples that must have the gene upregulated
getGlobalClusterMarkers <- function(conos.obj, clustering='multi level',
                                    min.samples.expressing=0,min.percent.samples.expressing=0){
  .Deprecated("getDifferentialGenes")
    ## get the groups from the clusters
    groups <- as.factor(conos.obj$clusters[[clustering]]$groups)
    ## de lists
    delists <- lapply(conos.obj$samples, function(p2) {
        cells <- rownames(p2$counts)
        groups.p2 <- groups[cells]
        de <- p2$getDifferentialGenes(groups=groups.p2)
        de
    })
    ## get de genes per app
    z <- lapply(namedLevels(groups), function(l) {
        lapply(delists, function(x) {
            res <- x[[l]]
            rownames(res[res$Z > 0,])
        })
    })
    ## get consistent genes for each cluster
    zp <- lapply(z, function(k) {
        k <- lapply(k, unique)
        gns <- factor(unlist(unname(k)))
        t.gns <- tabulate(gns)
        names(t.gns) <- levels(gns)
        t.gns.pc <- t.gns / length(k)
        ## consistent genes
        names(t.gns[t.gns >= min.samples.expressing & t.gns.pc >= min.percent.samples.expressing])
    })
    ## return consistent genes
    zp
}

##' Plot fraction of variance explained by the successive reduced space components (PCA, CPCA)
##'
##' Requires buildGraph() or updatePairs() to be ran first with the argument score.component.variance=TRUE.
##'
##' @title Plot variance explained by the successive components
##' @param conos.obj conos object
##' @param space reduction space to be analyzed (currently, component variance scoring is only supported by PCA and CPCA)
##' @return ggplot
##' @export
plotComponentVariance <- function(conos.obj, space='PCA',plot.theme=theme_bw()) {
  pairs <- conos.obj$pairs[[space]]

  if(!is.null(pairs[[space]])) stop(paste("no pairs for space",space,"found. Please run buildGraph() or updatePairs() first, with score.component.variance=TRUE"))

  nvs <- lapply(pairs,'[[','nv'); nvs <- setNames(unlist(nvs,recursive=F,use.names=F),unlist(lapply(nvs,names)))
  if(length(nvs)<1) stop("no variance information found. Please run buildGraph() or updatePairs() with score.component.variance=TRUE")
  if(space=='PCA') { # omit duplicates
    nvs <- nvs[unique(names(nvs))]
  }

  df <- reshape2::melt(do.call(cbind,nvs))
  colnames(df) <- c('component','dataset','var')
  df$component <- factor(df$component,levels=sort(unique(df$component)))

  ggplot2::ggplot(df, ggplot2::aes(x=component,y=var)) +
    ggplot2::geom_point(shape=16, ggplot2::aes(color=dataset), position = ggplot2::position_jitter(), alpha=0.3) +
    ggplot2::geom_line(ggplot2::aes(group=dataset,color=dataset), alpha=0.2)+
    ggplot2::ylab('fraction of variance explained') + ggplot2::xlab('component number') +
    ggplot2::geom_boxplot(notch=F,outlier.shape=NA,fill=NA) + plot.theme + ggplot2::theme(legend.position='none')

}

##' Plot a heatmap of differential genes
##'
##' @param con conos (or p2) object
##' @param groups groups in which the DE genes were determined (so that the cells can be ordered correctly)
##' @param de differential expression result (list of data frames)
##' @param min.auc optional minimum AUC threshold
##' @param min.specificity optional minimum specificity threshold
##' @param min.precision optional minimum precision threshold
##' @param n.genes.per.cluster number of genes to show for each cluster
##' @param additional.genes optional additional genes to include (the genes will be assigned to the closest cluster)
##' @param labeled.gene.subset a subset of gene names to show (instead of all genes). Can be a vector of gene names, or a number of top genes (in each cluster) to show the names for.
##' @param expression.quantile expression quantile to show (0.98 by default)
##' @param pal palette to use for the main heatmap
##' @param ordering order by which the top DE genes (to be shown) are determined (default "-AUC")
##' @param column.metadata additional column metadata, passed either as a data.frame with rows named as cells, or as a list of named cell factors.
##' @param show.gene.clusters whether to show gene cluster color codes
##' @param remove.duplicates remove duplicated genes (leaving them in just one of the clusters)
##' @param column.metadata.colors a list of color specifications for additional column metadata, specified according to the HeatmapMetadata format. Use "clusters" slot to specify cluster colors.
##' @param show.cluster.legend whether to show the cluster legend
##' @param show_heatmap_legend whether to show the expression heatmap legend
##' @param border show borders around the heatmap and annotations
##' @param return.details if TRUE will return a list containing the heatmap (ha), but also raw matrix (x), expression list (expl) and other info to produce the heatmap on your own.
##' @param row.label.font.size font size for the row labels
##' @param order.clusters whether to re-order the clusters according to the similarity of the expression patterns (of the genes being shown)
##' @param ... extra parameters are passed to pheatmap
##' @return ComplexHeatmap::Heatmap object (see return.details param for other output)
##' @export
plotDEheatmap <- function(con,groups,de=NULL,min.auc=NULL,min.specificity=NULL,min.precision=NULL,n.genes.per.cluster=10,additional.genes=NULL,labeled.gene.subset=NULL, expression.quantile=0.99,pal=colorRampPalette(c('dodgerblue1','grey95','indianred1'))(1024),ordering='-AUC',column.metadata=NULL,show.gene.clusters=TRUE, remove.duplicates=TRUE, column.metadata.colors=NULL, show.cluster.legend=TRUE, show_heatmap_legend=FALSE, border=TRUE, return.details=FALSE, row.label.font.size=10, order.clusters=FALSE, split=FALSE, split.gap=0, ...) {
  if (!requireNamespace("ComplexHeatmap", quietly = TRUE)) {
    stop("ComplexHeatmap package needs to be installed to use plotDEheatmap")
  }

<<<<<<< HEAD

=======
  groups <- as.factor(groups)
  
>>>>>>> ea86a2ac
  if(is.null(de)) { # run DE
    de <- con$getDifferentialGenes(groups=groups,append.auc=TRUE,z.threshold=0,upregulated.only=TRUE)
  }
  
  # drop empty results
  de <- de[unlist(lapply(de,nrow))>0]

  # drop results that are not in the factor levels
  de <- de[names(de) %in% levels(groups)]

  # order de list to match groups order
  de <- de[order(match(names(de),levels(groups)))]

  
  # apply filters
  if(!is.null(min.auc)) {
    if(!is.null(de[[1]]$AUC)) {
      de <- lapply(de,function(x) x %>% dplyr::filter(AUC>min.auc))
    } else {
      warning("AUC column lacking in the DE results - recalculate with append.auc=TRUE")
    }
  }
  if(!is.null(min.specificity)) {
    if(!is.null(de[[1]]$Specificity)) {
      de <- lapply(de,function(x) x %>% dplyr::filter(Specificity>min.specificity))
    } else {
      warning("Specificity column lacking in the DE results - recalculate append.specificity.metrics=TRUE")
    }
  }

  if(!is.null(min.precision)) {
    if(!is.null(de[[1]]$Precision)) {
      de <- lapply(de,function(x) x %>% dplyr::filter(Precision>min.precision))
    } else {
      warning("Precision column lacking in the DE results - recalculate append.specificity.metrics=TRUE")
    }
  }

  #de <- lapply(de,function(x) x%>%arrange(-Precision)%>%head(n.genes.per.cluster))
  if(n.genes.per.cluster==0) { # want to show only expliclty specified genes
    if(is.null(additional.genes)) stop("if n.genes.per.cluster is 0, additional.genes must be specified")
    additional.genes.only <- TRUE;
    n.genes.per.cluster <- 30; # leave some genes to establish cluster association for the additional genes
  } else {
    additional.genes.only <- FALSE;
  }
  
  de <- lapply(de,function(x) x%>%dplyr::arrange(!!rlang::parse_expr(ordering))%>%head(n.genes.per.cluster))
  de <- de[unlist(lapply(de, nrow))>0]

  gns <- lapply(de,function(x) as.character(x$Gene)) %>% unlist
  sn <- function(x) setNames(x,x)
  expl <- lapply(de,function(d) do.call(rbind,lapply(sn(as.character(d$Gene)),function(gene) conos:::getGeneExpression(con,gene))))

  # place additional genes
  if(!is.null(additional.genes)) {
<<<<<<< HEAD
    additional.genes <- setdiff(additional.genes,unlist(lapply(expl,rownames)))
    x <- setdiff(additional.genes,conos:::getGenes(con)); if(length(x)>0) warning('the following genes are not found in the dataset: ',paste(x,collapse=' '))

    age <- do.call(rbind,lapply(sn(additional.genes),function(gene) conos:::getGeneExpression(con,gene)))
=======
    genes.to.add <- setdiff(additional.genes,unlist(lapply(expl,rownames)))
    x <- setdiff(genes.to.add,conos:::getGenes(con)); if(length(x)>0) warning('the following genes are not found in the dataset: ',paste(x,collapse=' '))
    
    age <- do.call(rbind,lapply(sn(genes.to.add),function(gene) conos:::getGeneExpression(con,gene)))
>>>>>>> ea86a2ac
    # for each gene, measure average correlation with genes of each cluster
    acc <- do.call(rbind,lapply(expl,function(og) rowMeans(cor(t(age),t(og)),na.rm=T)))
    acc <- acc[,apply(acc,2,function(x) any(is.finite(x))),drop=F]
    acc.best <- na.omit(apply(acc,2,which.max))

    for(i in 1:length(acc.best)) {
      gn <- names(acc.best)[i];
      expl[[acc.best[i]]] <- rbind(expl[[acc.best[i]]],age[gn,,drop=F])
    }
    if(additional.genes.only) { # leave only genes that were explictly specified
      expl <- lapply(expl,function(d) d[rownames(d) %in% additional.genes,,drop=F])
      expl <- expl[unlist(lapply(expl,nrow))>0]

    }
  }


  exp <- do.call(rbind,expl)
  # limit to cells that were participating in the de
<<<<<<< HEAD
  exp <- exp[,colnames(exp) %in% names(na.omit(groups))]

=======
  exp <- na.omit(exp[,colnames(exp) %in% names(na.omit(groups))])

  if(order.clusters) {
    # group clusters based on expression similarity (of the genes shown)
    xc <- do.call(cbind,tapply(1:ncol(exp),groups[colnames(exp)],function(ii) rowMeans(exp[,ii,drop=F])))
    hc <- hclust(as.dist(2-cor(xc)),method='ward.D2')
    groups <- factor(groups,levels=hc$labels[hc$order])
    expl <- expl[levels(groups)]
    # re-create exp (could just reorder it)
    exp <- do.call(rbind,expl)
    exp <- na.omit(exp[,colnames(exp) %in% names(na.omit(groups))])
  }
>>>>>>> ea86a2ac

  # transform expression values
  x <- t(apply(as.matrix(exp), 1, function(xp) {
    qs <- quantile(xp,c(1-expression.quantile,expression.quantile))
    xp[xp<qs[1]] <- qs[1]
    xp[xp>qs[2]] <- qs[2]
    xp-min(xp);
    xpr <- diff(range(xp));
    if(xpr>0) xp <- xp/xpr;
    xp
  }))


  o <- order(groups[colnames(x)])
  x=x[,o]
<<<<<<< HEAD
=======
  
>>>>>>> ea86a2ac

  annot <- data.frame(clusters=groups[colnames(x)],row.names = colnames(x))

  if(!is.null(column.metadata)) {
    if(is.data.frame(column.metadata)) { # data frame
      annot <- cbind(annot,column.metadata[colnames(x),])
    } else if(is.list(column.metadata)) { # a list of factors
      annot <- cbind(annot,data.frame(do.call(cbind.data.frame,lapply(column.metadata,'[',rownames(annot)))))
    } else {
      warning('column.metadata must be either a data.frame or a list of cell-named factors')
    }
  }
  annot <- annot[,rev(1:ncol(annot)),drop=FALSE]

  if(is.null(column.metadata.colors))  {
    column.metadata.colors <- list();
  } else {
    if(!is.list(column.metadata.colors)) stop("column.metadata.colors must be a list in a format accepted by HeatmapAnnotation col argument")
    # reorder pallete to match the ordering in groups
    if(!is.null(column.metadata.colors[['clusters']])) {
      if(!all(levels(groups) %in% names(column.metadata.colors[['clusters']]))) {
        stop("column.metadata.colors[['clusters']] must be a named vector of colors containing all levels of the specified cell groups")
      }
      column.metadata.colors[['clusters']] <- column.metadata.colors[['clusters']][levels(groups)]
    }
  }

  # make sure cluster colors are defined
  if(is.null(column.metadata.colors[['clusters']])) {
    uc <- unique(annot$clusters);
    column.metadata.colors$clusters <- setNames(rainbow(length(uc)),uc)
  }

  tt <- unlist(lapply(expl,nrow)); 
  rannot <- setNames(rep(names(tt),tt),unlist(lapply(expl,rownames)))
  #names(rannot) <- rownames(x);
  rannot <- rannot[!duplicated(names(rannot))]
  rannot <- rannot[names(rannot) %in% rownames(x)]
  rannot <- data.frame(clusters=factor(rannot,levels=names(expl)))

  if(remove.duplicates) { x <- x[!duplicated(rownames(x)),] }

  # draw heatmap
  ha <- ComplexHeatmap::HeatmapAnnotation(df=annot,border=border,col=column.metadata.colors,show_legend=show.cluster.legend)

  if(show.gene.clusters) {
    ra <- ComplexHeatmap::HeatmapAnnotation(df=rannot,which='row',show_annotation_name=FALSE, show_legend=FALSE, border=border,col=column.metadata.colors)
  } else { ra <- NULL }

  #ComplexHeatmap::Heatmap(x, col=pal, cluster_rows=FALSE, cluster_columns=FALSE, show_column_names=FALSE, top_annotation=ha , left_annotation=ra, column_split=groups[colnames(x)], row_split=rannot[,1], row_gap = unit(0, "mm"), column_gap = unit(0, "mm"), border=T,  ...);
  if(split) {
    ha <- ComplexHeatmap::Heatmap(x, name='expression', col=pal, cluster_rows=FALSE, cluster_columns=FALSE, show_row_names=is.null(labeled.gene.subset), show_column_names=FALSE, top_annotation=ha , left_annotation=ra, border=border,  show_heatmap_legend=show_heatmap_legend, row_names_gp = grid::gpar(fontsize = row.label.font.size), column_split=groups[colnames(x)], row_split=rannot[,1], row_gap = unit(split.gap, "mm"), column_gap = unit(split.gap, "mm"), ...);
  } else {
    ha <- ComplexHeatmap::Heatmap(x, name='expression', col=pal, cluster_rows=FALSE, cluster_columns=FALSE, show_row_names=is.null(labeled.gene.subset), show_column_names=FALSE, top_annotation=ha , left_annotation=ra, border=border,  show_heatmap_legend=show_heatmap_legend, row_names_gp = grid::gpar(fontsize = row.label.font.size), ...);
  }
  if(!is.null(labeled.gene.subset)) {
    if(is.numeric(labeled.gene.subset)) {
      # select top n genes to show
      labeled.gene.subset <- unique(unlist(lapply(de,function(x) x$Gene[1:min(labeled.gene.subset,nrow(x))])))
    }
    gene.subset <- which(rownames(x) %in% labeled.gene.subset)
    labels <- rownames(x)[gene.subset];
    ha <- ha + ComplexHeatmap::rowAnnotation(link = ComplexHeatmap::anno_mark(at = gene.subset, labels = labels, labels_gp = grid::gpar(fontsize = row.label.font.size)))

  }

  if(return.details) {
    return(list(ha=ha,x=x,annot=annot,rannot=rannot,expl=expl,pal=pal,labeled.gene.subset=labeled.gene.subset))
  } else {
    return(ha)
  }

}<|MERGE_RESOLUTION|>--- conflicted
+++ resolved
@@ -347,16 +347,12 @@
     stop("ComplexHeatmap package needs to be installed to use plotDEheatmap")
   }
 
-<<<<<<< HEAD
-
-=======
   groups <- as.factor(groups)
-  
->>>>>>> ea86a2ac
+
   if(is.null(de)) { # run DE
     de <- con$getDifferentialGenes(groups=groups,append.auc=TRUE,z.threshold=0,upregulated.only=TRUE)
   }
-  
+
   # drop empty results
   de <- de[unlist(lapply(de,nrow))>0]
 
@@ -366,7 +362,7 @@
   # order de list to match groups order
   de <- de[order(match(names(de),levels(groups)))]
 
-  
+
   # apply filters
   if(!is.null(min.auc)) {
     if(!is.null(de[[1]]$AUC)) {
@@ -399,7 +395,7 @@
   } else {
     additional.genes.only <- FALSE;
   }
-  
+
   de <- lapply(de,function(x) x%>%dplyr::arrange(!!rlang::parse_expr(ordering))%>%head(n.genes.per.cluster))
   de <- de[unlist(lapply(de, nrow))>0]
 
@@ -409,17 +405,11 @@
 
   # place additional genes
   if(!is.null(additional.genes)) {
-<<<<<<< HEAD
-    additional.genes <- setdiff(additional.genes,unlist(lapply(expl,rownames)))
-    x <- setdiff(additional.genes,conos:::getGenes(con)); if(length(x)>0) warning('the following genes are not found in the dataset: ',paste(x,collapse=' '))
-
-    age <- do.call(rbind,lapply(sn(additional.genes),function(gene) conos:::getGeneExpression(con,gene)))
-=======
     genes.to.add <- setdiff(additional.genes,unlist(lapply(expl,rownames)))
     x <- setdiff(genes.to.add,conos:::getGenes(con)); if(length(x)>0) warning('the following genes are not found in the dataset: ',paste(x,collapse=' '))
-    
+
     age <- do.call(rbind,lapply(sn(genes.to.add),function(gene) conos:::getGeneExpression(con,gene)))
->>>>>>> ea86a2ac
+
     # for each gene, measure average correlation with genes of each cluster
     acc <- do.call(rbind,lapply(expl,function(og) rowMeans(cor(t(age),t(og)),na.rm=T)))
     acc <- acc[,apply(acc,2,function(x) any(is.finite(x))),drop=F]
@@ -439,10 +429,6 @@
 
   exp <- do.call(rbind,expl)
   # limit to cells that were participating in the de
-<<<<<<< HEAD
-  exp <- exp[,colnames(exp) %in% names(na.omit(groups))]
-
-=======
   exp <- na.omit(exp[,colnames(exp) %in% names(na.omit(groups))])
 
   if(order.clusters) {
@@ -455,7 +441,6 @@
     exp <- do.call(rbind,expl)
     exp <- na.omit(exp[,colnames(exp) %in% names(na.omit(groups))])
   }
->>>>>>> ea86a2ac
 
   # transform expression values
   x <- t(apply(as.matrix(exp), 1, function(xp) {
@@ -471,10 +456,6 @@
 
   o <- order(groups[colnames(x)])
   x=x[,o]
-<<<<<<< HEAD
-=======
-  
->>>>>>> ea86a2ac
 
   annot <- data.frame(clusters=groups[colnames(x)],row.names = colnames(x))
 
@@ -508,7 +489,7 @@
     column.metadata.colors$clusters <- setNames(rainbow(length(uc)),uc)
   }
 
-  tt <- unlist(lapply(expl,nrow)); 
+  tt <- unlist(lapply(expl,nrow));
   rannot <- setNames(rep(names(tt),tt),unlist(lapply(expl,rownames)))
   #names(rannot) <- rownames(x);
   rannot <- rannot[!duplicated(names(rannot))]
@@ -543,8 +524,7 @@
 
   if(return.details) {
     return(list(ha=ha,x=x,annot=annot,rannot=rannot,expl=expl,pal=pal,labeled.gene.subset=labeled.gene.subset))
-  } else {
-    return(ha)
-  }
-
+  }
+
+  return(ha)
 }