--- conflicted
+++ resolved
@@ -178,38 +178,32 @@
       gg <- gg + geom_point_w(color=plot.df$Color, alpha=alpha, size=size) 
     } else {
       gg <- gg + geom_point_w(ggplot2::aes(col=Color), alpha=alpha, size=size)
+
+      if (length(color.range) == 1) {
+        if (color.range == "all") {
+          color.range <- range(colors)
+        } else if (color.range == "data") {
+          color.range <- NULL
+        }
+      }
+      
       if (!is.null(palette)) {
         gg <- gg + ggplot2::scale_colour_gradientn(colors=palette(100))
+        gg <- gg + ggplot2::scale_colour_gradientn(colors=palette(100), limits=color.range)
       } else {
         if(prod(range(colors))<0) {
-          gg <- gg + ggplot2::scale_color_gradient2(low="#0000ff",mid="#d8d0d0", high="#ff0000")
+          gg <- gg + ggplot2::scale_color_gradient2(low="#0000ff",mid="#d8d0d0", high="#ff0000", limits=color.range)
         } else {
-          gg <- gg + ggplot2::scale_color_gradient(low="#d8d0d0", high="#ff0000")
+          gg <- gg + ggplot2::scale_color_gradient(low="#d8d0d0", high="#ff0000", limits=color.range)
         }
       }
     }
 
-
     if (!is.null(legend.title)) {
       gg <- gg + ggplot2::guides(color=ggplot2::guide_colorbar(title=legend.title))
     }
 
-<<<<<<< HEAD
-    if (length(color.range) == 1) {
-      if (color.range == "all") {
-        color.range <- range(colors)
-      } else if (color.range == "data") {
-        color.range <- NULL
-      }
-    }
-
-    if (!is.null(palette)) {
-      gg <- gg + ggplot2::scale_colour_gradientn(colors=palette(100), limits=color.range)
-    } else {
-      gg <- gg + ggplot2::scale_color_gradient(low="#d8d0d0", high="#ff0000", limits=color.range)
-    }
-=======
->>>>>>> d199698c
+
   } else {
     gg <- ggplot2::ggplot(plot.df, ggplot2::aes(x=x, y=y)) +
       geom_point_w(alpha=alpha, size=size) +
