#' @importFrom dplyr %>%
NULL

##' Extract specified clustering from list of conos clusterings
##'
##' @param clusters list of conos clusterings
##' @param clustering name of extracted clustering
##' @return vector of clusters, named with cell names
getClusteringGroups <- function(clusters, clustering) {
  if (length(clusters) < 1) {
    stop("generate a joint clustering first")
  }

  if (is.null(clustering)) { # take the first one
    return(clusters[[1]]$groups)
  }

  if (is.null(clusters[[clustering]])) {
    stop(paste("clustering", clustering, "hasn't been calculated"))
  }

  return(clusters[[clustering]]$groups)
}

getGeneExpression <- function(count.matrix, gene) {
  if(gene %in% rownames(count.matrix)) {
    return(count.matrix[gene,])
  }

  return(stats::setNames(rep(NA, ncol(count.matrix)), colnames(count.matrix)))
}

##' Plot panel of specified embeddings
##'
##' @inheritParams embeddingPlot
##' @param embeddings list of two-column matrices with (x, y) coordinates of the embeddings. Each mutrix must have cell names in rownames.
##' @param ncol number of columns in the panel
##' @param nrow number of rows in the panel
##' @param panel.size vector with two numbers, which specified (width, height) of the panel in inches. Ignored if raster == FALSE.
##' @param adjust.func function to adjust plots before combining them to single panel. Can be used, for example, to provide color pallette of guides of the plots.
##' @return ggplot2 object with the panel of plots
plotEmbeddings <- function(embeddings, groups=NULL, colors=NULL, ncol=NULL, nrow=NULL, raster=FALSE, panel.size=NULL, adjust.func=NULL, title.size=6,
                           raster.width=NULL, raster.height=NULL, ...) {
  if (is.null(panel.size)) {
    panel.size <- dev.size(units="in")
  } else if (length(panel.size) == 1) {
    panel.size <- c(panel.size, panel.size)
  }

  n.plots <- length(embeddings)
  if (is.null(ncol) && is.null(nrow)) {
    ncol <- ceiling(sqrt(n.plots))
  }
  if (is.null(ncol)) {
    ncol <- ceiling(n.plots / nrow)
  }
  if (is.null(nrow)) {
    nrow <- ceiling(n.plots / ncol)
  }

  if (is.null(names(embeddings))) {
    names(embeddings) <- paste(1:length(embeddings))
  }

  if (is.null(raster.width)) {
    raster.width <- panel.size[1] / nrow
  }

  if (is.null(raster.height)) {
    raster.height <- panel.size[2] / ncol
  }

  plot.list <- lapply(names(embeddings), function(n)
    embeddingPlot(embeddings[[n]], groups=groups, colors=colors, raster=raster,
                  raster.width=raster.width, raster.height=raster.height, ...) +
      ggplot2::geom_label(data=data.frame(x=-Inf, y=Inf, label=n), mapping=ggplot2::aes(x=x, y=y, label=label),
                          fill=ggplot2::alpha("white", 0.6), hjust=0, vjust=1, size=title.size,
                          label.padding=ggplot2::unit(title.size / 4, "pt"), label.size = NA)
    )

  if (!is.null(adjust.func)) {
    plot.list <- lapply(plot.list, adjust.func)
  }

  return(cowplot::plot_grid(plotlist=plot.list, ncol=ncol, nrow=nrow))
}

##' Plot panel of specified embeddings, extracting them from pagoda2 objects
##'
##' @inheritParams plotEmbeddings
##' @param samples list of pagoda2 or Seurat objects
##' @param gene gene name. If this parameter is provided, points are colored by expression of this gene.
##' @param embedding.type type of embedding. Default: tSNE.
##' @return ggplot2 object with the panel of plots
plotSamples <- function(samples, groups=NULL, colors=NULL, gene=NULL, embedding.type=NULL, ...) {
  if (!is.null(groups)) {
    groups <- as.factor(groups)
  }

  if (is.null(embedding.type)) {
    embedding.type <- if ('seurat' %in% class(samples[[1]])) "tsne" else "tSNE"
  }

  embeddings <- lapply(samples, getEmbedding, embedding.type)
  no.embedding <- sapply(embeddings, is.null)
  if (all(no.embedding)) {
    stop(paste0("No '", embedding.type, "' embedding presented in the samples"))
  }

  if (any(no.embedding)) {
    warning(paste0(sum(no.embedding), " of your samples doesn't have '", embedding.type, "' embedding"))
    embeddings <- embeddings[!no.embedding]
  }

  if (!is.null(gene)) {
<<<<<<< HEAD
      colors <- stats::setNames(as.numeric(unlist(unname(lapply(pagoda.samples, function(d) {
          if(gene %in% colnames(d$counts)) {
            d$counts[,gene]
          }  else {
            rep(NA,nrow(d$counts))
          }
      })))),unlist(lapply(pagoda.samples,function(d) rownames(d$counts))))
  }
  
  if(is.numeric(colors) && gradient.range.quantile<1) {
    x <- colors;
    zlim <- as.numeric(quantile(x,p=c(1-gradient.range.quantile,gradient.range.quantile),na.rm=TRUE))
    if(diff(zlim)==0) {
      zlim <- as.numeric(range(x))
    }
    x[x<zlim[1]] <- zlim[1]; x[x>zlim[2]] <- zlim[2];
    colors <- x;
=======
    colors <- lapply(samples, getCountMatrix) %>% lapply(getGeneExpression, gene) %>% Reduce(c, .)
>>>>>>> e4729931
  }

  return(plotEmbeddings(embeddings, groups=groups, colors=colors, ...))
}

##' Plot embedding with provided labels / colors using ggplot2
##'
##' @inheritDotParams ggrepel::geom_label_repel
##' @param embedding two-column matrix with x and y coordinates of the embedding, rownames contain cell names and are used to match coordinates with groups or colors
##' @param groups vector of cluster labels, names contain cell names
##' @param colors vector of numbers, which must be shouwn with point colors, names contain cell names. This argument is ignored if groups are provided.
##' @param plot.na plot points, for which groups / colors are missed (TRUE / FALSE)
##' @param min.cluster.size labels for all groups with number of cells fewer than this parameter are considered as missed. This argument is ignored if groups aren't provided
##' @param mark.groups plot cluster labels above points
##' @param show.legend show legend
##' @param alpha opacity level [0; 1]
##' @param size point size
##' @param title plot title
##' @param plot.theme theme for the plot
##' @param palette function, which accepts number of colors and return list of colors (i.e. see colorRampPalette)
##' @param color.range controls range, in which colors are estimated. Pass "all" to estimate range based on all values of "colors", pass "data" to estimate it only based on colors, presented in the embedding. Alternatively you can pass vector of length 2 with (min, max) values.
##' @param font.size font size for cluster labels. It can either be single number for constant font size or pair (min, max) for font size depending on cluster size
##' @param show.ticks show ticks and tick labels
##' @param legend.position vector with (x, y) positions of the legend
##' @param legend.title legend title
##' @param gradient.range.quantile Winsorization quantile for the numeric colors and gene gradient
##' @param raster should layer with the points be rasterized (TRUE/ FALSE)? Setting of this argument to TRUE is useful when you need to export a plot with large number of points
##' @param raster.width width of the plot in inches. Ignored if raster == FALSE.
##' @param raster.height height of the plot in inches. Ignored if raster == FALSE.
##' @param raster.dpi dpi of the rasterized plot. Ignored if raster == FALSE.
##' @param shuffle.colors shuffle colors
##' @return ggplot2 object
##' @export
embeddingPlot <- function(embedding, groups=NULL, colors=NULL, plot.na=TRUE, min.cluster.size=0, mark.groups=TRUE,
                          show.legend=FALSE, alpha=0.4, size=0.8, title=NULL, plot.theme=NULL, palette=NULL, color.range="all",
                          font.size=c(3, 7), show.ticks=FALSE, show.labels=FALSE, legend.position=NULL, legend.title=NULL,
                          gradient.range.quantile=1, raster=FALSE, raster.width=NULL, raster.height=NULL, raster.dpi=300,
                          shuffle.colors=FALSE,
                          ...) {
  if(is.numeric(colors) && gradient.range.quantile < 1) {
    x <- colors;
    zlim <- as.numeric(quantile(x, p=c(1 - gradient.range.quantile, gradient.range.quantile), na.rm=TRUE))
    if(diff(zlim)==0) {
      zlim <- as.numeric(range(x))
    }
    x[x<zlim[1]] <- zlim[1]; x[x>zlim[2]] <- zlim[2];
    colors <- x;
  }

  labels <- ggplot2::labs(x='Component 1', y='Component 2')
  plot.df <- tibble::rownames_to_column(as.data.frame(embedding), "CellName")
  colnames(plot.df)[2:3] <- c("x", "y")

  if (raster && requireNamespace("ggrastr", quietly = TRUE)) {
    geom_point_w <- function(...)
      ggrastr::geom_point_rast(..., width=raster.width, height=raster.height, dpi=raster.dpi)
  } else {
    if (raster) {
      warning("You have to install ggrastr package to be able to use 'raster' parameter")
    }
    geom_point_w <- ggplot2::geom_point
  }

  if (!is.null(groups)) {
    groups <- as.factor(groups)
    plot.df <- plot.df %>% dplyr::mutate(Group=groups[CellName])

    big.clusts <- (plot.df %>% dplyr::group_by(Group) %>% dplyr::summarise(Size=n()) %>%
                     dplyr::filter(Size >= min.cluster.size))$Group %>% as.vector()

    plot.df$Group[!(plot.df$Group %in% big.clusts)] <- NA
    na.plot.df <- plot.df %>% dplyr::filter(is.na(Group))
    plot.df <- plot.df %>% dplyr::filter(!is.na(Group))

    gg <- ggplot2::ggplot(plot.df, ggplot2::aes(x=x, y=y)) +
      geom_point_w(ggplot2::aes(col=Group), alpha=alpha, size=size) +
      labels

    if (mark.groups) {
      labels.data <- plot.df %>% dplyr::group_by(Group) %>%
        dplyr::summarise(x=mean(x, tirm=0.4), y=mean(y, trim=0.4), Size=n())

      if (length(font.size) == 1) {
        font.size <- c(font.size, font.size)
      }

      gg <- gg + ggrepel::geom_label_repel(
        data=labels.data, ggplot2::aes(label=Group, size=Size), color='black',
        fill=ggplot2::alpha('white', 0.7), label.size = NA,
        label.padding=ggplot2::unit(1, "pt"), seed=42, ...) +
        ggplot2::scale_size_continuous(range=font.size, trans='identity', guide='none')
    }

    if (is.null(legend.title)) {
      legend.title <- "Group"
    }

    if(is.null(palette)) {
      palette <- rainbow
    }

    color.vals <- palette(length(levels(groups)))
    if (shuffle.colors) {
      color.vals <- sample(color.vals)
    }
    gg <- gg + ggplot2::scale_color_manual(name=legend.title, values=color.vals, labels=levels(groups), drop=F) +
      ggplot2::guides(color=ggplot2::guide_legend(override.aes=list(alpha=1.0)))
  } else if (!is.null(colors)) {
    plot.df <- plot.df %>% dplyr::mutate(Color=colors[CellName])
    na.plot.df <- plot.df %>% dplyr::filter(is.na(Color))
    plot.df <- plot.df %>% dplyr::filter(!is.na(Color))

    gg <- ggplot2::ggplot(plot.df, ggplot2::aes(x=x, y=y))+labels;
    if(is.character(colors)) {
      gg <- gg + geom_point_w(color=plot.df$Color, alpha=alpha, size=size)
    } else {
      gg <- gg + geom_point_w(ggplot2::aes(col=Color), alpha=alpha, size=size)

      if (length(color.range) == 1) {
        if (color.range == "all") {
          color.range <- range(colors)
        } else if (color.range == "data") {
          color.range <- NULL
        }
      }

      if (!is.null(palette)) {
        gg <- gg + ggplot2::scale_colour_gradientn(colors=palette(100), limits=color.range)
      } else {
        if (prod(range(colors, na.rm=T)) < 0) {
          gg <- gg + ggplot2::scale_color_gradient2(low="#0000ff",mid="#d8d0d0", high="#ff0000", limits=color.range)
        } else {
          gg <- gg + ggplot2::scale_color_gradient(low="#d8d0d0", high="#ff0000", limits=color.range)
        }
      }
    }

    if (!is.null(legend.title)) {
      gg <- gg + ggplot2::guides(color=ggplot2::guide_colorbar(title=legend.title))
    }
  } else {
    gg <- ggplot2::ggplot(plot.df, ggplot2::aes(x=x, y=y)) +
      geom_point_w(alpha=alpha, size=size) +
      labels
  }

  if (plot.na && exists("na.plot.df")) {
    gg <- gg + geom_point_w(data=na.plot.df, alpha=alpha, size=size, color='black', shape=4)
  }

  ## Styling
  if (!is.null(plot.theme)) {
    gg <- gg + plot.theme
  }

  if (!is.null(title)) {
    gg <- gg + ggplot2::ggtitle(title)
  }

  if (!is.null(legend.position)) {
    gg <- gg + ggplot2::theme(legend.position=legend.position,
                              legend.justification=legend.position)
  }

  if (!show.legend) {
    gg <- gg + ggplot2::theme(legend.position="none")
  }

  if (!show.ticks) {
    gg <- gg + ggplot2::theme(axis.ticks=ggplot2::element_blank(),
                              axis.text=ggplot2::element_blank())
  }

  if (!show.labels) {
    gg <- gg + ggplot2::theme(axis.title=ggplot2::element_blank())
  }

  return(gg)
}

#' Plots barplots per sample of composition of each pagoda2 application based on
#' selected clustering
#' @param conosObjs A conos objects
#' @param type one of 'counts' or 'proportions' to select type of plot
#' @param clustering name of clustering in the current object
#' @return a ggplot object
plotClusterBarplots <- function(conosObjs, type='counts',clustering=NULL, groups=NULL) {
    ## param checking
    #if(is.null(clustering)) clustering <- 'multi level'
    if(!type %in% c('counts','proportions')) stop('argument type must be either counts or proportions')
    ## main function
    if(!is.null(clustering)) {
        if(clustering %in% names(conosObjs$clusters)) stop('Specified clustering doesn\'t exist')
        groups <- as.factor(conosObjs$clusters[[clustering]]$groups)
    } else {
        if (is.null(groups)) stop('One of clustering or groups needs to be specified')
        groups <- as.factor(groups)
    }
    plot.df <- do.call(rbind,lapply(names(conosObjs$samples), function(n) {
        o <- conosObjs$samples[[n]]
        grps1 <- groups[intersect(names(groups), rownames(o$counts))]
        tbl1 <- data.frame(
            clname=levels(grps1),
            val=as.numeric(table(grps1)),
            sample=c(n),
            stringsAsFactors = FALSE
        )
        if(type=='proportions') {
            tbl1$val <- tbl1$val / sum(tbl1$val)
        }
        tbl1
    }))
    gg <- ggplot(plot.df, aes(x=clname,y=val,fill=clname)) + geom_bar(stat='identity') + facet_wrap(~sample)
    if (type == 'counts') {
        gg <- gg + scale_y_continuous(name='counts')
    } else {
        gg <- gg + scale_y_continuous(name='% of sample')
    }
    gg <- gg + scale_x_discrete(name='cluster')
    gg
}


#' Generate boxplot per cluster of the proportion of cells in each celltype
#' @param conosObjs conos object
#' @param clustering name of the clustering to use
#' @param apptypes a factor specifying how to group the samples
#' @param return.details if TRUE return a list with the plot and the summary data.frame
plotClusterBoxPlotsByAppType <- function(conosObjs, clustering=NULL, apptypes=NULL, return.details=FALSE) {
    type <- 'proportions'
    ## param checking
    if(is.null(clustering)) clustering <- 'multi level'
    if(is.null(apptypes)) stop('apptypes must be spectified')
    if(!is.factor(apptypes)) stop('apptypes must be a factor')
    if(!type %in% c('counts','proportions')) stop('argument type must be either counts or proportions')
    ## main function
    groups <- as.factor(conosObjs$clusters[[clustering]]$groups)
    plot.df <- do.call(rbind,lapply(names(conosObjs$samples), function(n) {
        o <- conosObjs$samples[[n]]
        grps1 <- groups[intersect(names(groups), rownames(o$counts))]
        tbl1 <- data.frame(
            clname=levels(grps1),
            val=tabulate(grps1),
            sample=c(n),
            stringsAsFactors = FALSE
        )
        if(type=='proportions') {
            tbl1$val <- tbl1$val / sum(tbl1$val)
        }
        tbl1
    }))
    ## append app type
    plot.df$apptype <- apptypes[plot.df$sample]
    ## Make the plot
    gg <- ggplot(plot.df, aes(x=apptype,y=val,fill=clname)) + facet <- wrap(~clname) + geom <- boxplot()
    if (type == 'counts') {
        gg <- gg + scale <- y <- continuous(name='counts')
    } else {
        gg <- gg + scale <- y <- continuous(name='% of sample')
    }
    gg <- gg + scale <- x <- discrete(name='cluster')
    ## return
    if(return.details) {
        list(plot=gg,data=plot.df)
    } else {
        gg
    }
}


#' Get markers for global clusters
#' @param conosObjs conos object
#' @param clustering name of the clustering to use
#' @param min.samples.expressing minimum number of samples that must have the genes upregulated in the respective cluster
#' @param min.percent.samples.expression minumum percent of samples that must have the gene upregulated
getGlobalClusterMarkers <- function(conosObjs, clustering='multi level',
                                    min.samples.expressing=0,min.percent.samples.expressing=0){
    ## get the groups from the clusters
    groups <- as.factor(conosObjs$clusters[[clustering]]$groups)
    ## de lists
    delists <- lapply(conosObjs$samples, function(p2) {
        cells <- rownames(p2$counts)
        groups.p2 <- groups[cells]
        de <- p2$getDifferentialGenes(groups=groups.p2)
        de
    })
    ## get de genes per app
    z <- lapply(namedLevels(groups), function(l) {
        lapply(delists, function(x) {
            res <- x[[l]]
            rownames(res[res$Z > 0,])
        })
    })
    ## get consistent genes for each cluster
    zp <- lapply(z, function(k) {
        k <- lapply(k, unique)
        gns <- factor(unlist(unname(k)))
        t.gns <- tabulate(gns)
        names(t.gns) <- levels(gns)
        t.gns.pc <- t.gns / length(k)
        ## consistent genes
        names(t.gns[t.gns >= min.samples.expressing & t.gns.pc >= min.percent.samples.expressing])
    })
    ## return consistent genes
    zp
}<|MERGE_RESOLUTION|>--- conflicted
+++ resolved
@@ -113,27 +113,7 @@
   }
 
   if (!is.null(gene)) {
-<<<<<<< HEAD
-      colors <- stats::setNames(as.numeric(unlist(unname(lapply(pagoda.samples, function(d) {
-          if(gene %in% colnames(d$counts)) {
-            d$counts[,gene]
-          }  else {
-            rep(NA,nrow(d$counts))
-          }
-      })))),unlist(lapply(pagoda.samples,function(d) rownames(d$counts))))
-  }
-  
-  if(is.numeric(colors) && gradient.range.quantile<1) {
-    x <- colors;
-    zlim <- as.numeric(quantile(x,p=c(1-gradient.range.quantile,gradient.range.quantile),na.rm=TRUE))
-    if(diff(zlim)==0) {
-      zlim <- as.numeric(range(x))
-    }
-    x[x<zlim[1]] <- zlim[1]; x[x>zlim[2]] <- zlim[2];
-    colors <- x;
-=======
     colors <- lapply(samples, getCountMatrix) %>% lapply(getGeneExpression, gene) %>% Reduce(c, .)
->>>>>>> e4729931
   }
 
   return(plotEmbeddings(embeddings, groups=groups, colors=colors, ...))
