--- conflicted
+++ resolved
@@ -284,13 +284,9 @@
         }
 
         if(verbose) cat(".")
-<<<<<<< HEAD
-        return(data.frame('mA.lab'=rownames(mnn)[mnn@i+1],'mB.lab'=colnames(mnn)[mnn@j+1],'w'=(mnn@x * weight.mult),stringsAsFactors=F))
+        return(data.frame('mA.lab'=rownames(mnn)[mnn@i+1],'mB.lab'=colnames(mnn)[mnn@j+1],'w'=mnn@x,stringsAsFactors=F))
       },n.cores=self$n.cores,mc.preschedule=TRUE)
-=======
-        return(data.frame('mA.lab'=rownames(mnn)[mnn@i+1],'mB.lab'=colnames(mnn)[mnn@j+1],'w'=mnn@x,stringsAsFactors=F))
-      },n.cores=n.cores,mc.preschedule=TRUE)
->>>>>>> 15f28581
+
       if(verbose) cat(" done\n")
       ## Merge the results into a edge table
       el <- do.call(rbind,mnnres)
@@ -672,11 +668,8 @@
           stop('supported values of color.by are ("cluster" and "sample")')
         }
       }
-<<<<<<< HEAD
+
       return(embeddingPlot(emb, groups=groups, colors=colors, plot.theme=private$adjustTheme(plot.theme), ...))
-=======
-      return(embeddingPlot(emb, groups=groups, colors=colors, plot.theme=adjustTheme(plot.theme), ...))
->>>>>>> 15f28581
     },
 
     #' @description Smooth expression of genes, so they better represent structure of the graph.
