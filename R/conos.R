#' @useDynLib conos
#' @import Matrix
#' @import igraph
<<<<<<< HEAD
#' @import sccore
#' @importFrom parallel mclapply
=======
>>>>>>> afabb629
#' @importFrom dplyr %>%
#' @importFrom magrittr %<>%
#' @importFrom magrittr %$%
NULL

#' Wrapper to make is.label.fixed optional
smoothMatrixOnGraph <- function(edges, edge.weights, matrix, is.label.fixed=logical(), ...) {
  smooth_count_matrix(edges, edge.weights, matrix, is_label_fixed=is.label.fixed, ...)
}

scaledMatricesP2 <- function(p2.objs, data.type, od.genes, var.scale, neighborhood.average) {
  ## Common variance scaling
  if (var.scale) {
    # use geometric means for variance, as we're trying to focus on the common variance components
    cqv <- do.call(cbind, lapply(p2.objs,function(x) x$misc$varinfo[od.genes,]$qv)) %>%  log() %>% rowMeans() %>% exp()
  }
  ## Prepare the matrices
  cproj <- lapply(p2.objs,function(r) {
    if (data.type == 'counts') {
      x <- r$counts[,od.genes];
    } else if (data.type %in% names(r$reductions)){
      if (!all(od.genes %in% colnames(r$reductions[[data.type]]))) {
        stop("Reduction '", data.type, "' should have columns indexed by gene, with all overdispersed genes presented")
      }
      x <- r$reductions[[data.type]][,od.genes];
    } else {
      stop("No reduction named '", data.type, "' in pagoda")
    }

    if(var.scale) {
      cgsf <- sqrt(cqv/exp(r$misc$varinfo[od.genes,]$v))
      cgsf[is.na(cgsf) | !is.finite(cgsf)] <- 0;
      x@x <- x@x*rep(cgsf,diff(x@p))
    }
    if(neighborhood.average) {
      ## use the averaged matrices
      x <- Matrix::t(edgeMat(r)$mat) %*% x # TODO: looks like `$mat` doesn't exist anymore
    }
    x
  })

  return(cproj)
}

scaledMatricesSeurat <- function(so.objs, data.type, od.genes, var.scale, neighborhood.average) {
  if (var.scale) {
    warning("Seurat doesn't support variance scaling")
  }

  if (data.type == 'scaled') {
    x.data <- lapply(so.objs, function(so) t(so@scale.data)[,od.genes])
  } else if (data.type == 'counts') {
    x.data <- lapply(so.objs, function(so) t(so@data)[,od.genes])
  } else {

  res <- mapply(function(so, x) if(neighborhood.average) Matrix::t(edgeMat(so)$mat) %*% x else x,
                so.objs, x.data)

  return(res)
  }
}

scaledMatricesSeuratV3 <- function(so.objs, data.type, od.genes, var.scale, neighborhood.average) {
  checkSeuratV3()
  if (var.scale) {
    warning("Seurat doesn't support variance scaling")
  }
  slot <- switch(
    EXPR = data.type,
    'scaled' = 'scale.data',
    'counts' = 'data',
    stop("Unknown Seurat data type: ", data.type)
  )
  x.data <- lapply(
    X = so.objs,
    FUN = function(so) {
      return(t(x = Seurat::GetAssayData(object = so, slot = slot))[, od.genes])
    }
  )
  res <- mapply(
    FUN = function(so, x) {
      return(if (neighborhood.average) {
        Matrix::t(x = edgeMat(so)$mat) %*% x
      } else {
        x
      })
    },
    so.objs,
    x.data
  )
  return(res)
}

scaledMatrices <- function(samples, data.type, od.genes, var.scale, neighborhood.average) {
  if (class(samples[[1]]) == "Pagoda2") {
    return(scaledMatricesP2(samples, data.type = data.type, od.genes, var.scale, neighborhood.average))
  } else if (class(samples[[1]]) == "seurat") {
    return(scaledMatricesSeurat(samples, data.type = data.type, od.genes, var.scale, neighborhood.average))
  } else if (inherits(x = samples[[1]], what = 'Seurat')) {
    return(scaledMatricesSeuratV3(
      so.objs = samples,
      data.type = data.type,
      od.genes = od.genes,
      var.scale = var.scale,
      neighborhood.average = neighborhood.average
    ))
  }
  stop("Unknown class of sample: ", class(samples[[1]]))
}

commonOverdispersedGenes <- function(samples, n.odgenes, verbose) {
  od.genes <- sort(table(unlist(lapply(samples, getOverdispersedGenes, n.odgenes))),decreasing=T)
  common.genes <- Reduce(intersect, lapply(samples, getGenes));
  if(length(common.genes)==0) { warning(paste("samples",paste(names(samples),collapse=' and '),'do not share any common genes!')) }
  if(length(common.genes)<n.odgenes) { warning(paste("samples",paste(names(samples),collapse=' and '),'do not share enoguh common genes!')) }
  od.genes <- od.genes[names(od.genes) %in% common.genes]

  if(verbose) cat("using",length(od.genes),"od genes\n")

  return(names(od.genes)[1:min(length(od.genes),n.odgenes)])
}

quickNULL <- function(p2.objs, data.type='counts', n.odgenes = NULL, var.scale = T,
                      verbose = TRUE, neighborhood.average=FALSE) {
  if(length(p2.objs) != 2) stop('quickNULL only supports pairwise alignment');

  od.genes <- commonOverdispersedGenes(p2.objs, n.odgenes, verbose=verbose)
  if(length(od.genes)<5) return(NULL);

  cproj <- scaledMatrices(p2.objs, data.type=data.type, od.genes=od.genes, var.scale=var.scale,
                          neighborhood.average=neighborhood.average)

  return(list(genespace1=cproj[[1]], genespace2=cproj[[2]]))
}

#' Perform pairwise JNMF
quickJNMF <- function(p2.objs, data.type='counts', n.comps = 30, n.odgenes=NULL, var.scale=TRUE, verbose =TRUE, max.iter=1000, neighborhood.average=FALSE) {
  ## Stop if more than 2 samples
  if (length(p2.objs) != 2) stop('quickJNMF only supports pairwise alignment');

  od.genes <- commonOverdispersedGenes(p2.objs, n.odgenes, verbose=verbose)
  if(length(od.genes)<5) return(NULL);

  cproj <- scaledMatrices(p2.objs, data.type=data.type, od.genes=od.genes, var.scale=var.scale, neighborhood.average=neighborhood.average) %>%
    lapply(as.matrix)

  rjnmf.seed <- 12345
  ## Do JNMF
  z <- Rjnmf::Rjnmf(Xs=t(cproj[[1]]), Xu=t(cproj[[2]]), k=n.comps, alpha=0.5, lambda = 0.5, epsilon = 0.001, maxiter= max.iter, verbose=F, seed=rjnmf.seed)
  rot1 <- cproj[[1]] %*% z$W
  rot2 <- cproj[[2]] %*% z$W

  res <- list(rot1=rot1, rot2=rot2,z=z);


  return(res)
}

cpcaFast <- function(covl,ncells,ncomp=10,maxit=1000,tol=1e-6,use.irlba=TRUE,verbose=F) {
  ncomp <- min(c(nrow(covl)-1,ncol(covl)-1,ncomp));
  if(use.irlba) {
    # irlba initialization
    p <- nrow(covl[[1]]);
    S <- matrix(0, nrow = p, ncol = p)
    for(i in 1:length(covl)) {
      S <- S + (ncells[i] / sum(ncells)) * covl[[i]]
    }
    ncomp <- min(c(nrow(S)-1,ncol(S)-1,ncomp));
    ev <- irlba::irlba(S, ncomp, maxit=10000)
    cc <- abind::abind(covl,along=3)
    cpcaF(cc,ncells,ncomp,maxit,tol,eigenvR=ev$v,verbose)
  } else {
    cpcaF(cc,ncells,ncomp,maxit,tol,verbose=verbose)
  }
}

#' Perform cpca on two samples
#' @param r.n list of p2 objects
#' @param ncomps number of components to calculate (default=100)
#' @param n.odgenes number of overdispersed genes to take from each dataset
#' @param var.scale whether to scale variance (default=TRUE)
#' @param verbose whether to be verbose
#' @param neighborhood.average use neighborhood average values
#' @param n.cores number of cores to use
quickCPCA <- function(r.n,data.type='counts',ncomps=100,n.odgenes=NULL,var.scale=TRUE,verbose=TRUE,neighborhood.average=FALSE, score.component.variance=FALSE) {
  od.genes <- commonOverdispersedGenes(r.n, n.odgenes, verbose=verbose)
  if(length(od.genes)<5) return(NULL);

  ncomps <- min(ncomps, length(od.genes) - 1)

  if(verbose) cat('calculating covariances for',length(r.n),' datasets ...')

  ## # use internal C++ implementation
  ## sparse.cov <- function(x,cMeans=NULL){
  ##   if(is.null(cMeans)) {  cMeans <- Matrix::colMeans(x) }
  ##   covmat <- spcov(x,cMeans);
  ## }

  sm <- scaledMatrices(r.n, data.type=data.type, od.genes=od.genes, var.scale=var.scale, neighborhood.average=neighborhood.average)
  covl <- lapply(sm,function(x) spcov(as(x, "dgCMatrix"), Matrix::colMeans(x)))
  ## # centering
  ## if(common.centering) {
  ##   ncells <- unlist(lapply(covl,nrow));
  ##   centering <- colSums(do.call(rbind,lapply(covl,colMeans))*ncells)/sum(ncells)
  ## } else {
  ##   centering <- NULL;
  ## }

  ## covl <- lapply(covl,sparse.cov,cMeans=centering)

  if(verbose) cat(' done\n')

  #W: get counts
  ncells <- unlist(lapply(sm,nrow))
  if(verbose) cat('common PCs ...')
  #xcp <- cpca(covl,ncells,ncomp=ncomps)
  res <- cpcaFast(covl,ncells,ncomp=ncomps,verbose=verbose,maxit=500,tol=1e-5);
  #system.time(res <- cpca:::cpca_stepwise_base(covl,ncells,k=ncomps))
  #res <- cpc(abind(covl,along=3),k=ncomps)
  rownames(res$CPC) <- od.genes;
  if(score.component.variance) {
    v0 <- lapply(sm,function(x) sum(apply(x,2,var)))
    v1 <- lapply(1:length(sm),function(i) {
      x <- sm[[i]];
      cm <- Matrix::colMeans(x);
      rot <- as.matrix(t(t(x %*% res$CPC) - t(cm %*% res$CPC)))
      apply(rot,2,var)/v0[[i]]
    })
    # calculate projection
    res$nv <- v1;
  }
  if(verbose) cat(' done\n')
  return(res);
}

#' Use space of combined sample-specific PCAs as a space
#' @param r.n list of p2 objects
#' @param ncomps number of components to calculate (default=30)
#' @param n.odgenes number of overdispersed genes to take from each dataset
#' @param var.scale whether to scale variance (default=TRUE)
#' @param verbose whether to be verbose
#' @param cgsf an optional set of common genes to align on
#' @param neighborhood.average use neighborhood average values
#' @param n.cores number of cores to use
quickPlainPCA <- function(r.n,data.type='counts',ncomps=30,n.odgenes=NULL,var.scale=TRUE,verbose=TRUE,neighborhood.average=FALSE, score.component.variance=FALSE, n.cores=30) {
  od.genes <- commonOverdispersedGenes(r.n, n.odgenes, verbose=verbose)
  if(length(od.genes)<5) return(NULL);

  if(verbose) cat('calculating PCs for',length(r.n),' datasets ...')

  sm <- scaledMatrices(r.n, data.type=data.type, od.genes=od.genes, var.scale=var.scale, neighborhood.average=neighborhood.average);
  pcs <- lapply(sm, function(x) {
    cm <- Matrix::colMeans(x);
    ncomps <- min(c(nrow(cm)-1,ncol(cm)-1,ncomps));
    res <- irlba::irlba(x, nv=ncomps, nu =0, center=cm, right_only = F, reorth = T);
    if(score.component.variance) {
      # calculate projection
      rot <- as.matrix(t(t(x %*% res$v) - as.vector(t(cm %*% res$v))))
      # note: this could be calculated a lot faster, but would need to account for the variable matrix format
      v0 <- apply(x,2,var)
      v1 <- apply(rot,2,var)/sum(v0)
      res$nv <- v1;
    }
    res
  })

  pcj <- do.call(cbind,lapply(pcs,function(x) x$v))
  rownames(pcj) <- od.genes;
  res <- list(CPC=pcj);

  if(score.component.variance) {
    res$nv <- lapply(pcs,function(x) x$nv)
  }
  if(verbose) cat(' done\n')

  return(res);
}


#' Perform CCA (using PMA package or otherwise) on two samples
#' @param r.n list of p2 objects
#' @param ncomps number of components to calculate (default=100)
#' @param n.odgenes number of overdispersed genes to take from each dataset
#' @param var.scale whether to scale variance (default=TRUE)
#' @param verbose whether to be verbose
#' @param neighborhood.average use neighborhood average values
#' @param n.cores number of cores to use
quickCCA <- function(r.n,data.type='counts',ncomps=100,n.odgenes=NULL,var.scale=TRUE,verbose=TRUE,neighborhood.average=FALSE, PMA=FALSE, score.component.variance=FALSE) {

  od.genes <- commonOverdispersedGenes(r.n, n.odgenes, verbose=verbose)
  if(length(od.genes)<5) return(NULL);

  ncomps <- min(ncomps, length(od.genes) - 1)
  sm <- scaledMatrices(r.n, data.type=data.type, od.genes=od.genes, var.scale=var.scale, neighborhood.average=neighborhood.average)
  sm <- lapply(sm,function(m) m[rowSums(m)>0,])
  sm <- lapply(sm,scale,scale=F) # center
  if(PMA) {
    if (!requireNamespace("PMA", quietly=T))
      stop("You need to install package 'PMA' to use the PMA flag.")

    res <- PMA::CCA(t(sm[[1]]),t(sm[[2]]),K=ncomps,trace=FALSE,standardize=FALSE)
  } else {
    res <- irlba::irlba(sm[[1]] %*% t(sm[[2]]),ncomps)
  }
  rownames(res$u) <- rownames(sm[[1]])
  rownames(res$v) <- rownames(sm[[2]])

  res$ul <- t(sm[[1]]) %*% res$u # MASS::ginv(sm[[1]]) %*% res$u
  res$vl <- t(sm[[2]]) %*% res$v

  res$ul <- apply(res$ul,2,function(x) x/sqrt(sum(x*x)))
  res$vl <- apply(res$vl,2,function(x) x/sqrt(sum(x*x)))

  v0 <- lapply(sm,function(x) sum(apply(x,2,var)))
  res$nv <- list(apply(sm[[1]] %*% res$ul,2,var)/v0[[1]],
                 apply(sm[[2]] %*% res$vl,2,var)/v0[[2]]);
  names(res$nv) <- names(sm);

  #res$sm <- sm;
  # end DEBUG

  # adjust component weighting
  cw <- sqrt(res$d); cw <- cw/max(cw)
  res$u <- res$u %*% diag(cw)
  res$v <- res$v %*% diag(cw)

  return(res);
}


# dendrogram modification functions
#' Set dendrogram node width by breadth of the provided factor
#' @param d dendrogram
#' @param fac across cells
#' @param leafContent $leafContent output of greedy.modularity.cut() providing information about which cells map to which dendrogram leafs
#' @param min.width minimum line width
#' @param max.width maximum line width
#' @export
dendSetWidthByBreadth <- function(d,fac,leafContent,min.width=1,max.width=4) {
  cc2width <- function(cc) {
    ent <- entropy::entropy(cc[-1],method='MM',unit='log2')/log2(length(levels(fac)))
    min.width+ent*(max.width-min.width)
  }

  cbm <- function(d,fac) {
    if(is.leaf(d)) {
      lc <- fac[leafContent[[attr(d,'label')]]]
      cc <- c(sum(is.na(lc)),table(lc));
      lwd <- cc2width(cc)
      attr(d,"edgePar") <- c(attr(d,"edgePar"),list(lwd=lwd))
      attr(d,'cc') <- cc;
      return(d);
    } else {
      oa <- attributes(d);
      d <- lapply(d,cbm,fac=fac);
      attributes(d) <- oa;
      cc <- attr(d[[1]],'cc')+attr(d[[2]],'cc')
      lwd <- cc2width(cc)
      attr(d,"edgePar") <- c(attr(d,"edgePar"),list(lwd=lwd))
      attr(d,'cc') <- cc;
      return(d);
    }
  }
  cbm(d,fac);
}

#' Set dendrogram colors according to a 2- or 3-level factor mixture
#' @param d dendrogram
#' @param fac across cells
#' @param leafContent $leafContent output of greedy.modularity.cut() providing information about which cells map to which dendrogram leafs
#' @export
dendSetColorByMixture <- function(d,fac,leafContent) {
  fac <- as.factor(fac);
  if(length(levels(fac))>3) stop("factor with more than 3 levels are not supported")
  if(length(levels(fac))<2) stop("factor with less than 2 levels are not supported")

  cc2col <- function(cc,base=0.1) {
    if(sum(cc)==0) {
      cc <- rep(1,length(cc))
    } else {
      cc <- cc/sum(cc)
    }

    if(length(cc)==3) { # 2-color
      cv <- c(cc[2],0,cc[3])+base; cv <- cv/max(cv) * (1-base)
      #rgb(base+cc[2],base,base+cc[3],1)
      rgb(cv[1],cv[2],cv[3],1)
    } else if(length(cc)==4) { # 3-color
      cv <- c(cc[2],cc[3],cc[4])+base; cv <- cv/max(cv) * (1-base);
      #rgb(base+cc[2],base+cc[3],base+cc[4],1)
      rgb(cv[1],cv[2],cv[3],1)

    }
  }

  cbm <- function(d,fac) {
    if(is.leaf(d)) {
      lc <- fac[leafContent[[attr(d,'label')]]]
      cc <- c(sum(is.na(lc)),table(lc));
      col <- cc2col(cc)
      attr(d,"edgePar") <- c(attr(d,"edgePar"),list(col=col))
      attr(d,'cc') <- cc;
      return(d);
    } else {
      oa <- attributes(d);
      d <- lapply(d,cbm,fac=fac);
      attributes(d) <- oa;
      cc <- attr(d[[1]],'cc')+attr(d[[2]],'cc')
      col <- cc2col(cc)
      attr(d,"edgePar") <- c(attr(d,"edgePar"),list(col=col))
      attr(d,'cc') <- cc;
      return(d);
    }
  }
  cbm(d,fac);
}

# other functions

# use mclapply if available, fall back on BiocParallel, but use regular
# lapply() when only one core is specified
papply <- function(...,n.cores=parallel::detectCores(), mc.preschedule=FALSE) {
  if(n.cores>1) {
    if(requireNamespace("parallel", quietly = TRUE)) {
      res <- parallel::mclapply(...,mc.cores=n.cores,mc.preschedule=mc.preschedule)
    }
    else if(requireNamespace("BiocParallel", quietly = TRUE)) {
      # It should never happen because parallel is specified in Imports
      res <- BiocParallel::bplapply(... , BPPARAM = BiocParallel::MulticoreParam(workers = n.cores))
    }
  } else {
    # fall back on lapply
    res <- lapply(...)
  }

  is.error <- (sapply(res, class) == "try-error")
  if (any(is.error)) {
    stop(paste("Errors in papply:", res[is.error]))
  }

  return(res)
}

##################################
## Benchmarks
##################################

#' Get percent of clusters that are private to one sample
#' @param p2list list of pagoda2 objects on which the panelClust() was run
#' @param pjc result of panelClust()
#' @param priv.cutoff percent of total cells of a cluster that have to come from a single cluster
#' for it to be called private
getClusterPrivacy <- function(p2list, pjc, priv.cutoff= 0.99) {
    ## Get the clustering factor
    cl <- pjc$cls.mem
    ## Cell metadata
    meta <- do.call(rbind, lapply(names(p2list), function(n) {
        x <- p2list[[n]];
        data.frame(
            p2name = c(n),
            cellid = getCellNames(x)
        )
    }))
    ## get sample / cluster counts
    meta$cl <- cl[meta$cellid]
    cl.sample.counts <- reshape2::acast(meta, p2name ~ cl, fun.aggregate=length,value.var='cl')
    ## Get clusters that are sample private
    private.clusters <- names(which(apply(sweep(cl.sample.counts, 2, apply(cl.sample.counts,2,sum), FUN='/') > priv.cutoff,2,sum) > 0))
    ## percent clusters that are private
    length(private.clusters) / length(unique(cl))
}

sn <- function(x) { names(x) <- x; x }


#' Evaluate consistency of cluster relationships
#' @description Using the clustering we are generating per-sample dendrograms
#' and we are examining their similarity between different samples
#' More information about similarity measures
#' https://www.rdocumentation.org/packages/dendextend/versions/1.8.0/topics/cor_cophenetic
#' https://www.rdocumentation.org/packages/dendextend/versions/1.8.0/topics/cor_bakers_gamma
#' @param p2list list of pagoda2 object
#' @param pjc a clustering factor
#' @return list of cophenetic and bakers_gama similarities of the dendrograms from each sample
getClusterRelationshipConsistency <- function(p2list, pjc) {
    hcs <- lapply(sn(names(p2list)), function(n) {
        x <- p2list[[n]]
        app.cl <- pjc[names(pjc) %in% getCellNames(x)]
        cpm <- sweep(rowsum(as.matrix(x$misc$rawCounts),
                            app.cl[rownames(x$misc$rawCounts)]),1, table(app.cl), FUN='/') * 1e6
        as.dendrogram(hclust(as.dist( 1 - cor(t(cpm)))))
    })
    ## Compare all dendrograms pairwise
    cis <- combn(names(hcs), 2)
    dend.comp <- lapply(1:ncol(cis), function(i) {
        s1 <- cis[1,i]
        s2 <- cis[2,i]
        dl1 <- dendextend::intersect_trees(hcs[[s1]],hcs[[s2]])
        list(
            cophenetic=dendextend::cor_cophenetic(dl1[[1]],dl1[[2]]),
            bakers_gamma=dendextend::cor_bakers_gamma(dl1[[1]],dl1[[2]])
        )
    })
    ## return mean and sd
    list(
        mean.cophenetic = mean(unlist(lapply(dend.comp, function(x) {x$cophenetic}))),
        sd.cophenetic = sd(unlist(lapply(dend.comp, function(x) {x$cophenetic}))),
        mean.bakers_gamma = mean(unlist(lapply(dend.comp, function(x) {x$bakers_gamma}))),
        sd.bakers_gamma = sd(unlist(lapply(dend.comp, function(x) {x$bakers_gamma})))
    )
}

#' Evaluate how many clusters are global
#' @param p2list list of pagoda2 object on which clustering was generated
#' @param pjc the result of joint clustering
#' @param pc.samples.cutoff the percent of the number of the total samples that a cluster has to span to be considered global
#' @param min.cell.count.per.samples minimum number of cells of cluster in sample to be considered as represented in that sample
#' @return percent of clusters that are global given the above criteria
getPercentGlobalClusters <- function(p2list, pjc, pc.samples.cutoff = 0.9, min.cell.count.per.sample = 10) {
    ## get the cluster factor
    cl <- pjc$cls.mem
    ## get metadata table
    meta <- do.call(rbind, lapply(names(p2list), function(n) {
        x <- p2list[[n]];
        data.frame(
            p2name = c(n),
            cellid = getCellNames(x)
        )
    }))
    ## get sample / cluster counts
    meta$cl <- cl[meta$cellid]
    cl.sample.counts <- reshape2::acast(meta, p2name ~ cl, fun.aggregate=length,value.var='cl')
    ## which clusters are global
    global.cluster <- apply(cl.sample.counts > min.cell.count.per.sample, 2, sum) >=  ceiling(nrow(cl.sample.counts) * pc.samples.cutoff)
    ## pc global clusters
    sum(global.cluster) / length(global.cluster)
}


## helper function for breaking down a factor into a list
factorBreakdown <- function(f) {tapply(names(f),f, identity) }

#' Post process clusters generated with walktrap to control granularity
#' @param p2list list of pagoda2 objects
#' @param pjc joint clustering that was performed with walktrap
#' @param no.cl number of clusters to get from the walktrap dendrogram
#' @param size.cutoff cutoff below which to merge the clusters
#' @param n.cores number of cores to use
postProcessWalktrapClusters <- function(p2list, pjc, no.cl = 200, size.cutoff = 10, n.cores=4) {
    ##devel
    ## pjc <- pjc3
    ## no.cl <- 200
    ## size.cutoff <- 10
    ## n.cores <- 4
    ## rm(pjc, no.cl,size.cutoff, n.cores)
    ##
    global.cluster <- igraph::cut_at(cls, no=no.cl)
    names(global.cluster) <- names(igraph::membership(cls))
    ## identify clusters to merge
    fqs <- as.data.frame(table(global.cluster))
    cl.to.merge <- fqs[fqs$Freq < size.cutoff,]$global.cluster
    cl.to.keep <- fqs[fqs$Freq >= size.cutoff,]$global.cluster
    ## Memberships to keep
    global.cluster.filtered <- as.factor(global.cluster[global.cluster %in% cl.to.keep])
    ## Get new assignments for all the cells
    new.assign <- unlist(unname(papply(p2list, function(p2o) {
        try({
            ## get global cluster centroids for cells in this app
            global.cluster.filtered.bd <- factorBreakdown(global.cluster.filtered)

            # W: counts accessor
            global.cl.centers <- do.call(rbind, lapply(global.cluster.filtered.bd, function(cells) {
                cells <- cells[cells %in% getCellNames(p2o)]
                if (length(cells) > 1) {
                    Matrix::colSums(p2o$counts[cells,])
                } else {
                    NULL
                }
            }))
            ## cells to reassign in this app
            cells.reassign <- names(global.cluster[global.cluster %in% cl.to.merge])
            cells.reassign <- cells.reassign[cells.reassign %in% rownames(p2o$counts)]

            # W: counts accessor
            xcor <- cor(t(as.matrix(p2o$counts[cells.reassign,,drop=FALSE])), t(as.matrix(global.cl.centers)))
            ## Get new cluster assignments
            new.cluster.assign <- apply(xcor,1, function(x) {colnames(xcor)[which.max(x)]})
            new.cluster.assign
        })
    },n.cores=n.cores)))
    ## Merge
    x <- as.character(global.cluster.filtered)
    names(x) <- names(global.cluster.filtered)
    new.clusters <- as.factor(c(x,new.assign))
    new.clusters
}

#' Get top overdispersed genes across samples
#' @param samples list of pagoda2 objects
#' @param n.genes number of overdispersed genes to extract
getOdGenesUniformly <- function(samples, n.genes) {
  if (!("Pagoda2" %in% class(con$samples[[1]])))
    stop("This function is currently supported only for Pagoda2 objects")

  gene.info <- lapply(samples, function(s)
    tibble::rownames_to_column(s$misc[['varinfo']], "gene") %>%
      dplyr::mutate(rank=rank(lpa, ties.method="first"))
  )
  genes <- gene.info %>% dplyr::bind_rows() %>% dplyr::group_by(gene) %>%
    dplyr::summarise(rank=min(rank)) %>% dplyr::arrange(rank) %>% .$gene

  return(genes[1:min(n.genes, length(genes))])
}


projectSamplesOnGlobalAxes <- function(samples, cms.clust, data.type, neighborhood.average, verbose, n.cores) {
  if(verbose) cat('calculating global projections ');

  # calculate global eigenvectors

  gns <- Reduce(intersect,lapply(cms.clust,rownames))
  if(verbose) cat('.');
  if(length(gns) < length(cms.clust)) stop("insufficient number of common genes")
  tcc <- Reduce('+',lapply(cms.clust,function(x) x[gns,]))
  tcc <- t(tcc)/colSums(tcc)*1e6;
  gv <- apply(tcc,2,var);
  gns <- gns[is.finite(gv) & gv>0]
  tcc <- tcc[,gns,drop=F];

  if(verbose) cat('.');
  global.pca <- prcomp(log10(tcc+1),center=T,scale=T,retx=F)
  # project samples onto the global axes
  global.proj <- papply(samples,function(s) {
    smat <- as.matrix(scaledMatrices(list(s), data.type=data.type, od.genes=gns, var.scale=F, neighborhood.average=neighborhood.average)[[1]])
    if(verbose) cat('.')
    #smat <- as.matrix(conos:::getRawCountMatrix(s,transposed=TRUE)[,gns])
    #smat <- log10(smat/rowSums(smat)*1e3+1)
    smat <- scale(smat,scale=T,center=T); smat[is.nan(smat)] <- 0;
    sproj <- smat %*% global.pca$rotation
  },n.cores=n.cores)
  if(verbose) cat('. done\n');

  return(global.proj)
}

getDecoyProjections <- function(samples, samf, data.type, var.scale, cproj, neighborhood.average, base.groups, decoy.threshold, n.decoys) {
  cproj.decoys <- lapply(cproj, function(d) {
    tg <- tabulate(as.integer(base.groups[rownames(d)]),nbins=length(levels(base.groups)))
    nvi <- which(tg < decoy.threshold)
    if(length(nvi)>0) {
      # sample cells from other datasets
      decoy.cells <- names(base.groups)[unlist(lapply(nvi,function(i) {
        vc <- which(as.integer(base.groups)==i & (!samf[names(base.groups)] %in% names(cproj)))
        if(length(vc) > n.decoys) {
          vc <- sample(vc, n.decoys)
        }
      }))]
      if(length(decoy.cells)>0) {
        # get the matrices
        do.call(rbind,lapply(samples[unique(samf[decoy.cells])],function(s) {
          gn <- intersect(getGenes(s),colnames(d));
          m <- scaledMatrices(list(s),data.type=data.type, od.genes=gn, var.scale=var.scale, neighborhood.average=neighborhood.average)[[1]]
          m <- m[rownames(m) %in% decoy.cells,,drop=F]
          # append missing genes
          gd <- setdiff(colnames(d),gn)
          if(length(gd)>0) {
            m <- cbind(m,Matrix(0,nrow=nrow(m),ncol=length(gd),dimnames=list(rownames(m),gd),sparse=T))
            m <- m[,colnames(d),drop=F] # fix gene order
          }
        }))
      } else {
        # empty matrix
        Matrix(0,nrow=0,ncol=ncol(d),dimnames=list(c(),colnames(d)))
      }
    }
  })

  #if(verbose) cat(paste0("+",sum(unlist(lapply(cproj.decoys,nrow)))))

  return(cproj.decoys)
}

getLocalEdges <- function(samples, k.self, k.self.weight, metric, l2.sigma, verbose, n.cores) {
  if(verbose) cat('local pairs ')
  x <- data.frame(do.call(rbind, papply(samples, function(x) {
    pca <- getPca(x)
    if (is.null(pca)) {
      stop("PCA must be estimated for all samples")
    }

    xk <- n2Knn(pca, k.self + 1, 1, verbose=FALSE, indexType=metric) # +1 accounts for self-edges that will be removed in the next line
    diag(xk) <- 0; # no self-edges
    xk <- as(drop0(xk),'dgTMatrix')
    if(verbose) cat(".")

    data.frame(mA.lab=rownames(pca)[xk@i+1], mB.lab=rownames(pca)[xk@j+1],
               w=convertDistanceToSimilarity(xk@x, metric=metric, l2.sigma=l2.sigma), stringsAsFactors=F)
  }, n.cores=n.cores, mc.preschedule=TRUE)), stringsAsFactors=F)

  x$w <- x$w * k.self.weight
  x$type <- 0;
  if(verbose) cat(' done\n')

  return(x)
}


##' Find threshold of cluster detectability
##'
##' For a given clustering, walks the walktrap result tree to find
##' a subtree with max(min(sens,spec)) for each cluster, where sens is sensitivity, spec is specificity
##' @param res walktrap result object (igraph)
##' @param clusters cluster factor
##' @return a list of $thresholds - per cluster optimal detectability values, and $node - internal node id (merge row) where the optimum was found
##' @export
bestClusterThresholds <- function(res,clusters,clmerges=NULL) {
  clusters <- as.factor(clusters);
  # prepare cluster vectors
  cl <- as.integer(clusters[res$names]);
  clT <- tabulate(cl,nbins=length(levels(clusters)))
  # run
  res$merges <- igraph:::complete.dend(res,FALSE)
  #x <- conos:::findBestClusterThreshold(res$merges-1L,matrix(cl-1L,nrow=1),clT)
  if(is.null(clmerges)) {
    x <- conos:::treeJaccard(res$merges-1L,matrix(cl-1L,nrow=1),clT)
    names(x$threshold) <- levels(clusters);
  } else {
    x <- conos:::treeJaccard(res$merges-1L,matrix(cl-1L,nrow=1),clT,clmerges-1L)
  }
  x
}

##' Find threshold of cluster detectability in trees of clusters
##'
##' For a given clustering, walks the walktrap (of clusters) result tree to find
##' a subtree with max(min(sens,spec)) for each cluster, where sens is sensitivity, spec is specificity
##' @param res walktrap result object (igraph) where the nodes were clusters
##' @param leaf.factor a named factor describing cell assignments to the leaf nodes (in the same order as res$names)
##' @param clusters cluster factor
##' @return a list of $thresholds - per cluster optimal detectability values, and $node - internal node id (merge row) where the optimum was found
##' @export
bestClusterTreeThresholds <- function(res,leaf.factor,clusters,clmerges=NULL) {
  clusters <- as.factor(clusters);
  # prepare cluster vectors
  cl <- as.integer(clusters[names(leaf.factor)]);
  clT <- tabulate(cl,nbins=length(levels(clusters)))
  # prepare clusters matrix: cluster (rows) counts per leaf of the merge tree (column)
  mt <- table(cl,leaf.factor)
  # run
  merges <- igraph:::complete.dend(res,FALSE)
  #x <- conos:::findBestClusterThreshold(res$merges-1L,as.matrix(mt),clT)
  if(is.null(clmerges)) {
    x <- conos:::treeJaccard(res$merges-1L,as.matrix(mt),clT)
    names(x$threshold) <- levels(clusters);
  } else {
    x <- conos:::treeJaccard(res$merges-1L,as.matrix(mt),clT,clmerges-1L)
  }

  x
}


##' performs a greedy top-down selective cut to optmize modularity
##'
##' @param wt walktrap rsult
##' @param N number of top greedy splits to take
##' @param leaf.labels leaf sample label factor, for breadth calculations - must be a named factor containing all wt$names, or if wt$names is null, a factor listing cells in the same order as wt leafs
##' @param minsize minimum size of the branch (in number of leafs)
##' @param minbreadth minimum allowed breadth of a branch (measured as normalized entropy)
##' @param flat.cut whether to simply take a flat cut (i.e. follow provided tree; default=TRUE). Does no observe minsize/minbreadth restrictions
##' @return list(hclust - hclust structure of the derived tree, leafContent - binary matrix with rows corresponding to old leaves, columns to new ones, deltaM - modularity increments)
##' @export
greedyModularityCut <- function(wt,N,leaf.labels=NULL,minsize=0,minbreadth=0,flat.cut=TRUE) {
  # prepare labels
  nleafs <- nrow(wt$merges)+1;
  if(is.null(leaf.labels)) {
    ll <- integer(nleafs);
  } else {
    if(is.null(wt$names)) {
      # assume that leaf.labels are provided in the correct order
      if(length(leaf.labels)!=nleafs) stop("leaf.labels is of incorrct length and wt$names is NULL")
      ll <- as.integer(as.factor(leaf.labels))-1L;
    } else {
      if(!all(wt$names %in% names(leaf.labels))) { stop("leaf.labels do not cover all wt$names")}
      ll <- as.integer(as.factor(leaf.labels[wt$names]))-1L;
    }
  }
  x <- greedyModularityCutC(wt$merges-1L,-1*diff(wt$modularity),N,minsize,ll,minbreadth,flat.cut)
  if(length(x$splitsequence)<1) {
    stop("unable to make a single split using specified size/breadth restrictions")
  }
  # transfer cell names for the leaf content
  if(!is.null(wt$names)) { rownames(x$leafContent) <- wt$names; } else { rownames(x$leafContent) <- c(1:nrow(x$leafContent)) }
  m <- x$merges+1; nleafs <- nrow(m)+1; m[m<=nleafs] <- -1*m[m<=nleafs]; m[m>0] <- m[m>0]-nleafs;
  hc <- list(merge=m,height=1:nrow(m),labels=c(1:nleafs),order=c(1:nleafs)); class(hc) <- 'hclust'
  # fix the ordering so that edges don't intersects
  hc$order <- order.dendrogram(as.dendrogram(hc))
  leafContentCollapsed <- apply(x$leafContent,2,function(z)rownames(x$leafContent)[which(z>0)])
  clfac <- as.factor(apply(x$leafContent,1,which.max))
  return(list(hc=hc,groups=clfac,leafContentArray=x$leafContent,leafContent=leafContentCollapsed,deltaM=x$deltaM,breadth=as.vector(x$breadth),splits=x$splitsequence))
}

##' determine number of detectable clusters given a reference walktrap and a bunch of permuted walktraps
##'
##' @param refwt reference walktrap rsult
##' @param tests a list of permuted walktrap results
##' @param min.threshold min detectability threshold
##' @param min.size minimum cluster size (number of leafs)
##' @param average.thresholds report a single number of detectable clusters for averaged detected thresholds (a list of detected clusters for each element of the tests list is returned by default)
##' @return number of detectable stable clusters
##' @export
stableTreeClusters <- function(refwt,tests,min.threshold=0.8,min.size=10,n.cores=30,average.thresholds=FALSE) {
  # calculate detectability thresholds for each node against entire list of tests
  #i<- 0;
  refwt$merges <- igraph:::complete.dend(refwt,FALSE)
  for(i in 1:length(tests)) tests[[i]]$merges <- igraph:::complete.dend(tests[[i]],FALSE)
  thrs <- papply(tests,function(testwt) {
    #i<<- i+1; cat("i=",i,'\n');
    idmap <- match(refwt$names,testwt$names)-1L;
    idmap[is.na(idmap)] <- -1;
    x <- scoreTreeConsistency(testwt$merges-1L,refwt$merges-1L,idmap ,min.size)
    x$thresholds;
  },n.cores=n.cores)
  if(length(tests)==1) {
    x <- maxStableClusters(refwt$merges-1L,thrs[[1]],min.threshold,min.size)
    return(length(x$terminalnodes))
  } else {
    if(average.thresholds) {
      # calculate average detection threshold and
      x <- maxStableClusters(refwt$merges-1L,rowMeans(do.call(cbind,thrs)),min.threshold,min.size)
      return(length(x$terminalnodes))
    } else { # reporting the resulting numbers of clusters for each
      xl <- lapply(thrs,function(z) maxStableClusters(refwt$merges-1L,z,min.threshold,min.size))
      return(unlist(lapply(xl,function(x) length(x$terminalnodes))))
    }
  }
}

convertDistanceToSimilarity <- function(distances, metric, l2.sigma=1e5, cor.base=1) {
  if(metric=='angular') {
    return(pmax(0, cor.base - distances))
  }

  return(exp(-distances / l2.sigma))
}

getPcaBasedNeighborMatrix <- function(sample.pair, od.genes, rot, k, k1=k, data.type='counts', var.scale=T, neighborhood.average=F, common.centering=T,
                                      matching.method='mNN', metric='angular', l2.sigma=1e5, cor.base=1, subset.cells=NULL,
                                      base.groups=NULL, append.decoys=F, samples=NULL, samf=NULL, decoy.threshold=1, n.decoys=k*2, append.global.axes=T, global.proj=NULL) {
  # create matrices, adjust variance
  cproj <- scaledMatrices(sample.pair, data.type=data.type, od.genes=od.genes, var.scale=var.scale, neighborhood.average=neighborhood.average)

  # determine the centering
  if (common.centering) {
    ncells <- unlist(lapply(cproj, nrow));
    centering <- setNames(rep(colSums(do.call(rbind, lapply(cproj, colMeans)) * ncells) / sum(ncells), length(cproj)), names(cproj))
  } else {
    centering <- lapply(cproj,colMeans)
  }

  # append decoy cells if needed
  if(!is.null(base.groups) && append.decoys) {
    cproj.decoys <- getDecoyProjections(samples, samf, data.type, var.scale, cproj, neighborhood.average, base.groups, decoy.threshold, n.decoys)
    cproj <- lapply(sn(names(cproj)),function(n) rbind(cproj[[n]],cproj.decoys[[n]]))
  }

  cpproj <- lapply(sn(names(cproj)),function(n) {
    x <- cproj[[n]]
    x <- t(as.matrix(t(x))-centering[[n]])
    x %*% rot;
  })

  if(!is.null(base.groups) && append.global.axes) {
    #cpproj <- lapply(sn(names(cpproj)),function(n) cbind(cpproj[[n]],global.proj[[n]])) # case without decoys
    cpproj <- lapply(sn(names(cpproj)),function(n) {
      gm <- global.proj[[n]]
      if (append.decoys) {
        decoy.cells <- rownames(cproj.decoys[[n]])
        if (length(decoy.cells)>0) {
          gm <- rbind(gm, do.call(rbind, lapply(global.proj[unique(samf[decoy.cells])],
                                                function(m) m[rownames(m) %in% decoy.cells,,drop=F])))
        }
      }
      # append global axes
      cbind(cpproj[[n]],gm[rownames(cpproj[[n]]),])
    })
  }

  if (!is.null(subset.cells)) {
    cpproj <- lapply(cpproj, function(proj) proj[intersect(rownames(proj), subset.cells), ])
  }

  mnn <- getNeighborMatrix(cpproj[[names(sample.pair)[1]]], cpproj[[names(sample.pair)[2]]], k, k1=k1, matching=matching.method, metric=metric, l2.sigma=l2.sigma, cor.base=cor.base)

  if (!is.null(base.groups) && append.decoys) {
    # discard edges connecting to decoys
    decoy.cells <- unlist(lapply(cproj.decoys,rownames))
    mnn <- mnn[, !colnames(mnn) %in% decoy.cells, drop=F]
    mnn <- mnn[!rownames(mnn) %in% decoy.cells, , drop=F]
  }

  return(mnn)
}

##' Establish rough neighbor matching between samples given their projections in a common space
##'
##' @param p1 projection of sample 1
##' @param p2 projection of sample 2
##' @param k neighborhood radius
##' @param matching mNN (default) or NN
##' @param metric distance type (default: "angular", can also be 'L2')
##' @param l2.sigma L2 distances get transformed as exp(-d/sigma) using this value (default=1e5)
##' @param min.similarity minimal similarity between two cells, required to have an edge
##' @return matrix with the similarity (!) values corresponding to weight (1-d for angular, and exp(-d/l2.sigma) for L2)
getNeighborMatrix <- function(p1,p2,k,k1=k,matching='mNN',metric='angular',l2.sigma=1e5, cor.base=1, min.similarity=1e-5) {
  quiet.knn <- (k1 > k)
  if (is.null(p2)) {
    n12 <- n2CrossKnn(p1, p1,k1,1, FALSE, metric, quiet=quiet.knn)
    n21 <- n12
  } else {
    n12 <- n2CrossKnn(p1, p2, k1, 1, FALSE, metric, quiet=quiet.knn)
    n21 <- n2CrossKnn(p2, p1, k1, 1, FALSE, metric, quiet=quiet.knn)
  }


  n12@x <- convertDistanceToSimilarity(n12@x, metric=metric, l2.sigma=l2.sigma, cor.base=cor.base)
  n21@x <- convertDistanceToSimilarity(n21@x, metric=metric, l2.sigma=l2.sigma, cor.base=cor.base)

  if (matching=='NN') {
    adj.mtx <- drop0(n21+t(n12));
    adj.mtx@x <- adj.mtx@x/2;
  } else if (matching=='mNN') {
    adj.mtx <- drop0(n21*t(n12))
    adj.mtx@x <- sqrt(adj.mtx@x)
  } else {
    stop("Unrecognized type of NN matching:", matching)
  }

  rownames(adj.mtx) <- rownames(p1); colnames(adj.mtx) <- rownames(p2);
  adj.mtx@x[adj.mtx@x < min.similarity] <- 0
  adj.mtx <- drop0(adj.mtx);

  if(k1 > k) { # downsample edges
    adj.mtx <- reduceEdgesInGraphIteratively(adj.mtx,k)
  }

  return(as(drop0(adj.mtx),'dgTMatrix'))
}

# 1-step edge reduction
reduceEdgesInGraph <- function(adj.mtx,k,klow=k,preserve.order=TRUE) {
  if(preserve.order) { co <- colnames(adj.mtx); ro <- rownames(adj.mtx); }
  adj.mtx <- adj.mtx[,order(diff(adj.mtx@p),decreasing=T)]
  adj.mtx@x <- pareDownHubEdges(adj.mtx,tabulate(adj.mtx@i+1),k,klow)
  adj.mtx <- t(drop0(adj.mtx))
  adj.mtx <- adj.mtx[,order(diff(adj.mtx@p),decreasing=T)]
  adj.mtx@x <- pareDownHubEdges(adj.mtx,tabulate(adj.mtx@i+1),k,klow)
  adj.mtx <- t(drop0(adj.mtx));
  if(preserve.order) { adj.mtx <- adj.mtx[match(ro,rownames(adj.mtx)),match(co,colnames(adj.mtx))]; }

  return(adj.mtx)
}

# a simple multi-step strategy to smooth out remaining hubs
# max.kdiff gives approximate difference in the degree of the resulting nodes that is tolerable
reduceEdgesInGraphIteratively <- function(adj.mtx,k,preserve.order=TRUE,max.kdiff=5,n.steps=3) {
  cc <- diff(adj.mtx@p); rc <- tabulate(adj.mtx@i+1);
  maxd <- max(max(cc),max(rc));
  if(maxd<=k) return(adj.mtx); # nothing to be done - already below k
  klow <- max(min(k,3),k-max.kdiff); # allowable lower limit
  # set up a stepping strategy
  n.steps <- min(n.steps,round(maxd/k))
  if(n.steps>1) {
    ks <- round(exp(seq(log(maxd),log(k),length.out=n.steps+1))[-1])
  } else {
    ks <- c(k);
  }
  for(ki in ks) {
    adj.mtx <- reduceEdgesInGraph(adj.mtx,ki,preserve.order=preserve.order)
  }
  cc <- diff(adj.mtx@p); rc <- tabulate(adj.mtx@i+1);
  maxd <- max(max(cc),max(rc));
  if(maxd-k > max.kdiff) {
    # do a cleanup step
    adj.mtx <- reduceEdgesInGraph(adj.mtx,k,klow=klow,preserve.order=preserve.order)
  }

  return(adj.mtx)
}

adjustWeightsByCellBalancing <- function(adj.mtx, factor.per.cell, balance.weights, same.factor.downweight=1.0, n.iters=50, verbose=F) {
  adj.mtx %<>% .[colnames(.), colnames(.)] %>% as("dgTMatrix")
  factor.per.cell %<>% .[colnames(adj.mtx)] %>% as.factor() %>% droplevels()

  weights.adj <- adj.mtx@x

  if (balance.weights) {
    for (i in 0:(n.iters-1)) {
      factor.frac.per.cell <- getSumWeightMatrix(weights.adj, adj.mtx@i, adj.mtx@j, as.integer(factor.per.cell))
      w.dividers <- factor.frac.per.cell * rowSums(factor.frac.per.cell > 1e-10)
      weights.adj <- adjustWeightsByCellBalancingC(weights.adj, adj.mtx@i, adj.mtx@j, as.integer(factor.per.cell), w.dividers)

      if (verbose && i %% 10 == 0) {
        cat("Difference from balanced state:", sum(abs(w.dividers[w.dividers > 1e-10] - 1)), "\n")
      }
    }
  }

  if (abs(same.factor.downweight - 1) > 1e-5) {
    weights.adj[factor.per.cell[adj.mtx@i + 1] == factor.per.cell[adj.mtx@j + 1]] %<>% `*`(same.factor.downweight)
  }

  mtx.res <- adj.mtx
  mtx.res@x <- weights.adj

  return(mtx.res)
}

## Correct unloading of the library
.onUnload <- function (libpath) {
  library.dynam.unload("conos", libpath)
}


##' Scan joint graph modularity for a range of k (or k.self) values
##'
##' Builds graph with different values of k (or k.self if scan.k.self=TRUE), evaluating modularity of the resulting multilevel clustering
##' note: will run evaluations in parallel using con$n.cores (temporarily setting con$n.cores to 1 in the process)
##' @param con Conos object to test
##' @param min minimal value of k to test
##' @param max vlaue of k to test
##' @param by scan step (defaults to 1)
##' @param scan.k.self whether to test dependency on scan.k.self
##' @param ... other parameters will be passed to con$buildGraph()
##' @return a data frame with $k $m columns giving k and the corresponding modularity
##' @export
scanKModularity <- function(con, min=3, max=50, by=1, scan.k.self=FALSE, omit.internal.edges=TRUE, verbose=TRUE, plot=TRUE, ... ) {
  k.seq <- seq(min,max,by=by);
  n.cores <- con$n.cores;
  con$n.cores <- 1;
  if(verbose) cat(paste0(ifelse(scan.k.self,'k.self=(','k=('),min,', ',max,') ['))
  xl <- conos:::papply(k.seq,function(kv) {
    if(scan.k.self) {
      x <- con$buildGraph(k.self=kv, ..., verbose=FALSE)
    } else {
      x <- con$buildGraph(k=kv, ..., verbose=FALSE)
    }
    if(verbose) cat('.')
    if(omit.internal.edges) {
      x <- delete_edges(x,which(E(x)$type==0))
      #adj.mtx <- as_adj(x,attr='weight')
      #adj.mtx <- conos:::reduceEdgesInGraphIteratively(adj.mtx,kv)
      #adj.mtx <- drop0(adj.mtx*t(adj.mtx))
      #adj.mtx@x <- sqrt(adj.mtx@x)
      #x <- graph_from_adjacency_matrix(adj.mtx,mode = "undirected",weighted=TRUE)
    }
    xc <- multilevel.community(x)
    modularity(xc)
  },n.cores=30)
  if(verbose) cat(']\n')
  con$n.cores <- n.cores;

  k.sens <- data.frame(k=k.seq,m=as.numeric(unlist(xl)))
  if(plot) {
    ggplot2::ggplot(k.sens,aes(x=k,y=m))+theme_bw()+ggplot2::geom_point()+ggplot2::geom_smooth()+ggplot2::xlab('modularity')+ggplot2::ylab('k')
  }

  return(k.sens);
}

##' Merge into a common matrix, entering 0s for the missing ones
mergeCountMatrices <- function(cms, transposed=F) {
  extendMatrix <- function(mtx, col.names) {
    new.names <- setdiff(col.names, colnames(mtx))
    ext.mtx <- Matrix::Matrix(0, nrow=nrow(mtx), ncol=length(new.names), sparse=T) %>%
      as(class(mtx)) %>% `colnames<-`(new.names)
    return(cbind(mtx, ext.mtx)[,col.names])
  }

  if (!transposed) {
    cms %<>% lapply(Matrix::t)
  }

  gene.union <- lapply(cms, colnames) %>% Reduce(union, .)
  res <- lapply(cms, extendMatrix, gene.union) %>% Reduce(rbind, .)

  if (!transposed) {
    res %<>% Matrix::t()
  }

  return(res)
}

getSampleNamePerCell=function(samples) {
  cl <- lapply(samples, getCellNames)
  return(rep(names(cl), sapply(cl, length)) %>% stats::setNames(unlist(cl)) %>% as.factor())
}

#' Estimate labeling distribution for each vertex, based on provided labels using Random Walk
#' @param labels vector of factor or character labels, named by cell names
#' @param max.iters: maximal number of iterations. Default: 100.
#' @param tol: absolute tolerance as a stopping criteria. Default: 0.025
#' @param verbose: verbose mode. Default: TRUE.
#' @param fixed.initial.labels: prohibit changes of initial labels during diffusion. Default: TRUE.
propagateLabelsDiffusion <- function(graph, labels, max.iters=100, diffusion.fading=10.0, diffusion.fading.const=0.1, tol=0.025, verbose=TRUE, fixed.initial.labels=TRUE) {
  if (is.factor(labels)) {
    labels <- as.character(labels) %>% setNames(names(labels))
  }

  edges <- igraph::as_edgelist(graph)
  edge.weights <- igraph::edge.attributes(graph)$weight
  labels <- labels[intersect(names(labels), igraph::vertex.attributes(graph)$name)]
  label.distribution <- propagate_labels(edges, edge.weights, vert_labels=labels, max_n_iters=max.iters, verbose=verbose,
                                         diffusion_fading=diffusion.fading, diffusion_fading_const=diffusion.fading.const,
                                         tol=tol, fixed_initial_labels=fixed.initial.labels)
  return(label.distribution)
}

#' Propagate labels using Zhu, Ghahramani, Lafferty (2003) algorithm
#' http://mlg.eng.cam.ac.uk/zoubin/papers/zgl.pdf
#' TODO: change solver here for something designed for Laplacians. Need to look Daniel Spielman's research
propagateLabelsSolver <- function(graph, labels, solver="mumps") {
  if (!solver %in% c("mumps", "Matrix"))
    stop("Unknown solver: ", solver, ". Only 'mumps' and 'Matrix' are currently supported")

  if (!requireNamespace("rmumps", quietly=T)) {
    warning("Package 'rmumps' is required to use 'mumps' solver. Fall back to 'Matrix'")
    solver <- "Matrix"
  }

  adj.mat <- igraph::as_adjacency_matrix(graph, attr="weight")
  labeled.cbs <- intersect(colnames(adj.mat), names(labels))
  unlabeled.cbs <- setdiff(colnames(adj.mat), names(labels))

  labels <- as.factor(labels[labeled.cbs])

  weight.sum.mat <- Matrix::Diagonal(x=Matrix::colSums(adj.mat)) %>%
    `dimnames<-`(dimnames(adj.mat))

  laplasian.uu <- (weight.sum.mat[unlabeled.cbs, unlabeled.cbs] - adj.mat[unlabeled.cbs, unlabeled.cbs])

  type.scores <- Matrix::sparseMatrix(i=1:length(labels), j=as.integer(labels), x=1.0) %>%
    `colnames<-`(levels(labels)) %>% `rownames<-`(labeled.cbs)

  right.side <- Matrix::drop0(adj.mat[unlabeled.cbs, labeled.cbs] %*% type.scores)

  if (solver == "Matrix") {
    res <- Matrix::solve(laplasian.uu, right.side)
  } else {
    res <- rmumps::Rmumps$new(laplasian.uu, copy=F)$solve(right.side)
  }

  colnames(res) <- levels(labels)
  rownames(res) <- unlabeled.cbs
  return(rbind(res, type.scores))
}

#' Increase resolution for a specific set of clusters
#'
#' @param con conos object
#' @param target.clusters clusters for which the resolution should be increased
#' @param clustering name of clustering in the conos object to use. Either 'clustering' or 'groups' must be provided. Default: NULL
#' @param groups set of clusters to use. Ignored if 'clustering' is not NULL. Default: NULL
#' @param method function, used to find communities. Default: leiden.community
#' @param ... additional params passed to the community function
#' @export
findSubcommunities <- function(con, target.clusters, clustering=NULL, groups=NULL, method=leiden.community, ...) {
  groups <- parseCellGroups(con, clustering, groups)

  groups.raw <- as.character(groups) %>% setNames(names(groups))
  groups <- groups[intersect(names(groups), V(con$graph)$name)]

  if(length(groups) == 0) {
    stop("'groups' not defined for graph object.")
  }

  groups <- droplevels(as.factor(groups)[groups %in% target.clusters])
  if(length(groups) == 0) {
    stop("None of 'target.clusters' can be found in 'groups'.")
  }

  subgroups <- split(names(groups), groups)
  for (n in names(subgroups)) {
    if (length(subgroups[[n]]) < 2)
      next

    new.clusts <- method(induced_subgraph(con$graph, subgroups[[n]]), ...)
    groups.raw[new.clusts$names] <- paste0(n, "_", new.clusts$membership)
  }

  return(groups.raw)
}

parseCellGroups <- function(con, clustering, groups, parse.clusters=T) {
  if (!parse.clusters)
    return(groups)

  if (!is.null(groups)) {
    if (!any(names(groups) %in% names(V(con$graph))))
      stop("'groups' aren't defined for any of the cells.")

    return(groups)
  }

  if (is.null(clustering)) {
    if (length(con$clusters) > 0)
      return(con$clusters[[1]]$groups)

    stop("Either 'groups' must be provided or the conos object must have some clustering estimated")
  }
  if(is.null(clusters[[clustering]]))
    stop(paste("clustering",clustering,"doesn't exist, run findCommunity() first"))

  return(con$clusters[[clustering]]$groups)
}

#' Estimate entropy of edge weights per cell according to the specified factor.
#' Can be used to visualize alignment quality according to this factor.
#'
#' @param con conos object
#' @param factor.per.cell some factor, which group cells, such as sample or a specific condition
#' @export
estimteWeightEntropyPerCell <- function(con, factor.per.cell) {
  adj.mat <- igraph::as_adjacency_matrix(con$graph, attr="weight") %>% as("dgTMatrix")
  factor.per.cell %<>% as.factor() %>% .[rownames(adj.mat)]
  weight.sum.per.fac.cell <- getSumWeightMatrix(adj.mat@x, adj.mat@i, adj.mat@j, as.integer(factor.per.cell)) %>%
    `colnames<-`(levels(adj.mat)) %>% `rownames<-`(rownames(adj.mat))

  xt <- table(factor.per.cell)

  entropy.per.cell <- apply(weight.sum.per.fac.cell, 1, entropy::KL.empirical, xt, unit=c('log2')) / log2(length(xt))

  return(entropy.per.cell)
}<|MERGE_RESOLUTION|>--- conflicted
+++ resolved
@@ -1,11 +1,7 @@
 #' @useDynLib conos
 #' @import Matrix
 #' @import igraph
-<<<<<<< HEAD
 #' @import sccore
-#' @importFrom parallel mclapply
-=======
->>>>>>> afabb629
 #' @importFrom dplyr %>%
 #' @importFrom magrittr %<>%
 #' @importFrom magrittr %$%
