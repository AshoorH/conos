#' @useDynLib conos
#' @import Matrix
#' @import igraph
#' @importFrom parallel mclapply
#' @importFrom dplyr %>%
#' @importFrom magrittr %<>%
#' @importFrom magrittr %$%
NULL

scaledMatricesP2 <- function(p2.objs, data.type, od.genes, var.scale, neighborhood.average) {
  ## Common variance scaling
  if (var.scale) {
    # use geometric means for variance, as we're trying to focus on the common variance components
    cgsf <- do.call(cbind, lapply(p2.objs,function(x) x$misc$varinfo[od.genes,]$gsf)) %>%  log() %>% rowMeans() %>% exp()
    #cgsf <- do.call(cbind, lapply(p2.objs,function(x) x$misc$varinfo[od.genes,]$gsf)) %>% rowMeans()
  }
  ## Prepare the matrices
  cproj <- lapply(p2.objs,function(r) {
    if (data.type == 'counts') {
      x <- r$counts[,od.genes];
    } else if (data.type %in% names(r$reductions)){
      if (!all(od.genes %in% colnames(r$reductions[[data.type]]))) {
        stop("Reduction '", data.type, "' should have columns indexed by gene, with all overdispersed genes presented")
      }
      x <- r$reductions[[data.type]][,od.genes];
    } else {
      stop("No reduction named '", data.type, "' in pagoda")
    }

    if(var.scale) {
      # x@x <- x@x*rep(r$misc$varinfo[od.genes,]$gsf,diff(x@p))
      x@x <- x@x*rep(cgsf,diff(x@p))
    }
    if(neighborhood.average) {
      ## use the averaged matrices
      x <- Matrix::t(edgeMat(r)$mat) %*% x # TODO: looks like `$mat` doesn't exist anymore
    }
    x
  })

  return(cproj)
}

scaledMatricesSeurat <- function(so.objs, data.type, od.genes, var.scale, neighborhood.average) {
  if (var.scale) {
    warning("Seurat doesn't support variance scaling")
  }

  if (data.type == 'scaled') {
    x.data <- lapply(so.objs, function(so) t(so@scale.data)[,od.genes])
  } else if (data.type == 'counts') {
    x.data <- lapply(so.objs, function(so) t(so@data)[,od.genes])
  } else {

  res <- mapply(function(so, x) if(neighborhood.average) Matrix::t(edgeMat(so)$mat) %*% x else x,
                so.objs, x.data)

  return(res)
  }
}

scaledMatricesSeuratV3 <- function(so.objs, data.type, od.genes, var.scale, neighborhood.average) {
  if (!requireNamespace('Seurat', quietly = TRUE) || packageVersion('Seurat') < package_version(x = '3.0.0')) {
    stop("Use of Seurat v3-backed Conos objects requires Seurat v3.X installed")
  }
  if (var.scale) {
    warning("Seurat doesn't support variance scaling")
  }
  slot <- switch(
    EXPR = data.type,
    'scaled' = 'scale.data',
    'counts' = 'data',
    stop("Unknown Seurat data type: ", data.type)
  )
  x.data <- lapply(
    X = so.objs,
    FUN = function(so) {
      return(t(x = Seurat::GetAssayData(object = so, slot = slot))[, od.genes])
    }
  )
  res <- mapply(
    FUN = function(so, x) {
      return(if (neighborhood.average) {
        Matrix::t(x = edgeMat(so)$mat) %*% x
      } else {
        x
      })
    },
    so.objs,
    x.data
  )
  return(res)
}

scaledMatrices <- function(samples, data.type, od.genes, var.scale, neighborhood.average) {
  if (class(samples[[1]]) == "Pagoda2") {
    return(scaledMatricesP2(samples, data.type = data.type, od.genes, var.scale, neighborhood.average))
  } else if (class(samples[[1]]) == "seurat") {
    return(scaledMatricesSeurat(samples, data.type = data.type, od.genes, var.scale, neighborhood.average))
  } else if (inherits(x = samples[[1]], what = 'Seurat')) {
    return(scaledMatricesSeuratV3(
      so.objs = samples,
      data.type = data.type,
      od.genes = od.genes,
      var.scale = var.scale,
      neighborhood.average = neighborhood.average
    ))
  }
  stop("Unknown class of sample: ", class(samples[[1]]))
}

commonOverdispersedGenes <- function(samples, n.odgenes, verbose) {
  od.genes <- sort(table(unlist(lapply(samples, getOverdispersedGenes, n.odgenes))),decreasing=T)
  common.genes <- Reduce(intersect, lapply(samples, getGenes));
  if(length(common.genes)==0) { warning(paste("samples",paste(names(samples),collapse=' and '),'do not share any common genes!')) }
  if(length(common.genes)<n.odgenes) { warning(paste("samples",paste(names(samples),collapse=' and '),'do not share enoguh common genes!')) }
  od.genes <- od.genes[names(od.genes) %in% common.genes]

  if(verbose) cat("using",length(od.genes),"od genes\n")

  return(names(od.genes)[1:min(length(od.genes),n.odgenes)])
}

quickNULL <- function(p2.objs, data.type='counts', n.odgenes = NULL, var.scale = T,
                      verbose = TRUE, neighborhood.average=FALSE) {
  if(length(p2.objs) != 2) stop('quickNULL only supports pairwise alignment');

  od.genes <- commonOverdispersedGenes(p2.objs, n.odgenes, verbose=verbose)
  if(length(od.genes)<5) return(NULL);

  cproj <- scaledMatrices(p2.objs, data.type=data.type, od.genes=od.genes, var.scale=var.scale,
                          neighborhood.average=neighborhood.average)

  return(list(genespace1=cproj[[1]], genespace2=cproj[[2]]))
}

#' Perform pairwise JNMF
quickJNMF <- function(p2.objs, data.type='counts', n.comps = 30, n.odgenes=NULL, var.scale=TRUE, verbose =TRUE, max.iter=1000, neighborhood.average=FALSE) {
  ## Stop if more than 2 samples
  if (length(p2.objs) != 2) stop('quickJNMF only supports pairwise alignment');

  od.genes <- commonOverdispersedGenes(p2.objs, n.odgenes, verbose=verbose)
  if(length(od.genes)<5) return(NULL);

  cproj <- scaledMatrices(p2.objs, data.type=data.type, od.genes=od.genes, var.scale=var.scale, neighborhood.average=neighborhood.average) %>%
    lapply(as.matrix)

  rjnmf.seed <- 12345
  ## Do JNMF
  z <- Rjnmf::Rjnmf(Xs=t(cproj[[1]]), Xu=t(cproj[[2]]), k=n.comps, alpha=0.5, lambda = 0.5, epsilon = 0.001, maxiter= max.iter, verbose=F, seed=rjnmf.seed)
  rot1 <- cproj[[1]] %*% z$W
  rot2 <- cproj[[2]] %*% z$W

  res <- list(rot1=rot1, rot2=rot2,z=z);


  return(res)
}

cpcaFast <- function(covl,ncells,ncomp=10,maxit=1000,tol=1e-6,use.irlba=TRUE,verbose=F) {
  ncomp <- min(c(nrow(covl)-1,ncol(covl)-1,ncomp));
  if(use.irlba) {
    # irlba initialization
    p <- nrow(covl[[1]]);
    S <- matrix(0, nrow = p, ncol = p)
    for(i in 1:length(covl)) {
      S <- S + (ncells[i] / sum(ncells)) * covl[[i]]
    }
    ncomp <- min(c(nrow(S)-1,ncol(S)-1,ncomp));
    ev <- irlba::irlba(S, ncomp, maxit=10000)
    cc <- abind::abind(covl,along=3)
    cpcaF(cc,ncells,ncomp,maxit,tol,eigenvR=ev$v,verbose)
  } else {
    cpcaF(cc,ncells,ncomp,maxit,tol,verbose=verbose)
  }
}

#' Perform cpca on two samples
#' @param r.n list of p2 objects
#' @param k neighborhood size to use
#' @param ncomps number of components to calculate (default=100)
#' @param n.odgenes number of overdispersed genes to take from each dataset
#' @param var.scale whether to scale variance (default=TRUE)
#' @param verbose whether to be verbose
#' @param neighborhood.average use neighborhood average values
#' @param n.cores number of cores to use
quickCPCA <- function(r.n,data.type='counts',k=30,ncomps=100,n.odgenes=NULL,var.scale=TRUE,verbose=TRUE,neighborhood.average=FALSE, score.component.variance=FALSE) {
  od.genes <- commonOverdispersedGenes(r.n, n.odgenes, verbose=verbose)
  if(length(od.genes)<5) return(NULL);

  ncomps <- min(ncomps, length(od.genes) - 1)

  if(verbose) cat('calculating covariances for',length(r.n),' datasets ...')

  ## # use internal C++ implementation
  ## sparse.cov <- function(x,cMeans=NULL){
  ##   if(is.null(cMeans)) {  cMeans <- Matrix::colMeans(x) }
  ##   covmat <- spcov(x,cMeans);
  ## }

  sm <- scaledMatrices(r.n, data.type=data.type, od.genes=od.genes, var.scale=var.scale, neighborhood.average=neighborhood.average)
  covl <- lapply(sm,function(x) spcov(as(x, "dgCMatrix"), Matrix::colMeans(x)))

  ## # centering
  ## if(common.centering) {
  ##   ncells <- unlist(lapply(covl,nrow));
  ##   centering <- colSums(do.call(rbind,lapply(covl,colMeans))*ncells)/sum(ncells)
  ## } else {
  ##   centering <- NULL;
  ## }

  ## covl <- lapply(covl,sparse.cov,cMeans=centering)

  if(verbose) cat(' done\n')

  #W: get counts
  ncells <- unlist(lapply(sm,nrow))
  if(verbose) cat('common PCs ...')
  #xcp <- cpca(covl,ncells,ncomp=ncomps)
  res <- cpcaFast(covl,ncells,ncomp=ncomps,verbose=verbose,maxit=500,tol=1e-5);
  #system.time(res <- cpca:::cpca_stepwise_base(covl,ncells,k=ncomps))
  #res <- cpc(abind(covl,along=3),k=ncomps)
  rownames(res$CPC) <- od.genes;
  if(score.component.variance) {
    v0 <- lapply(sm,function(x) sum(apply(x,2,var)))
    v1 <- lapply(1:length(sm),function(i) {
      x <- sm[[i]];
      cm <- Matrix::colMeans(x);
      rot <- as.matrix(t(t(x %*% res$CPC) - t(cm %*% res$CPC)))
      apply(rot,2,var)/v0[[i]]
    })
    # calculate projection
    res$nv <- v1;
  }
  if(verbose) cat(' done\n')
  return(res);
}

#' Use space of combined sample-specific PCAs as a space
#' @param r.n list of p2 objects
#' @param k neighborhood size to use
#' @param ncomps number of components to calculate (default=30)
#' @param n.odgenes number of overdispersed genes to take from each dataset
#' @param var.scale whether to scale variance (default=TRUE)
#' @param verbose whether to be verbose
#' @param cgsf an optional set of common genes to align on
#' @param neighborhood.average use neighborhood average values
#' @param n.cores number of cores to use
quickPlainPCA <- function(r.n,data.type='counts',k=30,ncomps=30,n.odgenes=NULL,var.scale=TRUE,verbose=TRUE,neighborhood.average=FALSE, score.component.variance=FALSE, n.cores=30) {
  od.genes <- commonOverdispersedGenes(r.n, n.odgenes, verbose=verbose)
  if(length(od.genes)<5) return(NULL);

  if(verbose) cat('calculating PCs for',length(r.n),' datasets ...')

  sm <- scaledMatrices(r.n, data.type=data.type, od.genes=od.genes, var.scale=var.scale, neighborhood.average=neighborhood.average);
  pcs <- lapply(sm, function(x) {
    cm <- Matrix::colMeans(x);
    ncomps <- min(c(nrow(cm)-1,ncol(cm)-1,ncomps));
    res <- irlba::irlba(x, nv=ncomps, nu =0, center=cm, right_only = F, reorth = T);
    if(score.component.variance) {
      # calculate projection
      rot <- as.matrix(t(t(x %*% res$v) - t(cm %*% res$v)))
      # note: this could be calculated a lot faster, but would need to account for the variable matrix format
      v0 <- apply(x,2,var)
      v1 <- apply(rot,2,var)/sum(v0)
      res$nv <- v1;
    }
    res
  })

  pcj <- do.call(cbind,lapply(pcs,function(x) x$v))
  rownames(pcj) <- od.genes;
  res <- list(CPC=pcj);

  if(score.component.variance) {
    res$nv <- lapply(pcs,function(x) x$nv)
  }
  if(verbose) cat(' done\n')

  return(res);
}


# dendrogram modification functions
#' Set dendrogram node width by breadth of the provided factor
#' @param d dendrogram
#' @param fac across cells
#' @param leafContent $leafContent output of greedy.modularity.cut() providing information about which cells map to which dendrogram leafs
#' @param min.width minimum line width
#' @param max.width maximum line width
#' @export
dendSetWidthByBreadth <- function(d,fac,leafContent,min.width=1,max.width=4) {
  cc2width <- function(cc) {
    ent <- entropy::entropy(cc[-1],method='MM',unit='log2')/log2(length(levels(fac)))
    min.width+ent*(max.width-min.width)
  }

  cbm <- function(d,fac) {
    if(is.leaf(d)) {
      lc <- fac[leafContent[[attr(d,'label')]]]
      cc <- c(sum(is.na(lc)),table(lc));
      lwd <- cc2width(cc)
      attr(d,"edgePar") <- c(attr(d,"edgePar"),list(lwd=lwd))
      attr(d,'cc') <- cc;
      return(d);
    } else {
      oa <- attributes(d);
      d <- lapply(d,cbm,fac=fac);
      attributes(d) <- oa;
      cc <- attr(d[[1]],'cc')+attr(d[[2]],'cc')
      lwd <- cc2width(cc)
      attr(d,"edgePar") <- c(attr(d,"edgePar"),list(lwd=lwd))
      attr(d,'cc') <- cc;
      return(d);
    }
  }
  cbm(d,fac);
}

#' Set dendrogram colors according to a 2- or 3-level factor mixture
#' @param d dendrogram
#' @param fac across cells
#' @param leafContent $leafContent output of greedy.modularity.cut() providing information about which cells map to which dendrogram leafs
#' @export
dendSetColorByMixture <- function(d,fac,leafContent) {
  fac <- as.factor(fac);
  if(length(levels(fac))>3) stop("factor with more than 3 levels are not supported")
  if(length(levels(fac))<2) stop("factor with less than 2 levels are not supported")

  cc2col <- function(cc,base=0.1) {
    if(sum(cc)==0) {
      cc <- rep(1,length(cc))
    } else {
      cc <- cc/sum(cc)
    }

    if(length(cc)==3) { # 2-color
      cv <- c(cc[2],0,cc[3])+base; cv <- cv/max(cv) * (1-base)
      #rgb(base+cc[2],base,base+cc[3],1)
      rgb(cv[1],cv[2],cv[3],1)
    } else if(length(cc)==4) { # 3-color
      cv <- c(cc[2],cc[3],cc[4])+base; cv <- cv/max(cv) * (1-base);
      #rgb(base+cc[2],base+cc[3],base+cc[4],1)
      rgb(cv[1],cv[2],cv[3],1)

    }
  }

  cbm <- function(d,fac) {
    if(is.leaf(d)) {
      lc <- fac[leafContent[[attr(d,'label')]]]
      cc <- c(sum(is.na(lc)),table(lc));
      col <- cc2col(cc)
      attr(d,"edgePar") <- c(attr(d,"edgePar"),list(col=col))
      attr(d,'cc') <- cc;
      return(d);
    } else {
      oa <- attributes(d);
      d <- lapply(d,cbm,fac=fac);
      attributes(d) <- oa;
      cc <- attr(d[[1]],'cc')+attr(d[[2]],'cc')
      col <- cc2col(cc)
      attr(d,"edgePar") <- c(attr(d,"edgePar"),list(col=col))
      attr(d,'cc') <- cc;
      return(d);
    }
  }
  cbm(d,fac);
}

# other functions

# use mclapply if available, fall back on BiocParallel, but use regular
# lapply() when only one core is specified
papply <- function(...,n.cores=parallel::detectCores(), mc.preschedule=FALSE) {
  if(n.cores>1) {
    if(requireNamespace("parallel", quietly = TRUE)) {
      res <- mclapply(...,mc.cores=n.cores,mc.preschedule=mc.preschedule)
    }
    else if(requireNamespace("BiocParallel", quietly = TRUE)) {
      # It should never happen because parallel is specified in Imports
      res <- BiocParallel::bplapply(... , BPPARAM = BiocParallel::MulticoreParam(workers = n.cores))
    }
  } else {
    # fall back on lapply
    res <- lapply(...)
  }

  is.error <- (sapply(res, class) == "try-error")
  if (any(is.error)) {
    stop(paste("Errors in papply:", res[is.error]))
  }

  return(res)
}

##################################
## Benchmarks
##################################

#' Get % of clusters that are private to one sample
#' @param p2list list of pagoda2 objects on which the panelClust() was run
#' @param pjc result of panelClust()
#' @param priv.cutoff percent of total cells of a cluster that have to come from a single cluster
#' for it to be called private
getClusterPrivacy <- function(p2list, pjc, priv.cutoff= 0.99) {
    ## Get the clustering factor
    cl <- pjc$cls.mem
    ## Cell metadata
    meta <- do.call(rbind, lapply(names(p2list), function(n) {
        x <- p2list[[n]];
        data.frame(
            p2name = c(n),
            cellid = getCellNames(x)
        )
    }))
    ## get sample / cluster counts
    meta$cl <- cl[meta$cellid]
    cl.sample.counts <- reshape2::acast(meta, p2name ~ cl, fun.aggregate=length,value.var='cl')
    ## Get clusters that are sample private
    private.clusters <- names(which(apply(sweep(cl.sample.counts, 2, apply(cl.sample.counts,2,sum), FUN='/') > priv.cutoff,2,sum) > 0))
    ## percent clusters that are private
    length(private.clusters) / length(unique(cl))
}

sn <- function(x) { names(x) <- x; x }


#' Evaluate consistency of cluster relationships
#' @description Using the clustering we are generating per-sample dendrograms
#' and we are examining their similarity between different samples
#' More information about similarity measures
#' https://www.rdocumentation.org/packages/dendextend/versions/1.8.0/topics/cor_cophenetic
#' https://www.rdocumentation.org/packages/dendextend/versions/1.8.0/topics/cor_bakers_gamma
#' @param p2list list of pagoda2 object
#' @param pjc a clustering factor
#' @return list of cophenetic and bakers_gama similarities of the dendrograms from each sample
getClusterRelationshipConsistency <- function(p2list, pjc) {
    hcs <- lapply(sn(names(p2list)), function(n) {
        x <- p2list[[n]]
        app.cl <- pjc[names(pjc) %in% getCellNames(x)]
        cpm <- sweep(rowsum(as.matrix(x$misc$rawCounts),
                            app.cl[rownames(x$misc$rawCounts)]),1, table(app.cl), FUN='/') * 1e6
        as.dendrogram(hclust(as.dist( 1 - cor(t(cpm)))))
    })
    ## Compare all dendrograms pairwise
    cis <- combn(names(hcs), 2)
    dend.comp <- lapply(1:ncol(cis), function(i) {
        s1 <- cis[1,i]
        s2 <- cis[2,i]
        dl1 <- dendextend::intersect_trees(hcs[[s1]],hcs[[s2]])
        list(
            cophenetic=dendextend::cor_cophenetic(dl1[[1]],dl1[[2]]),
            bakers_gamma=dendextend::cor_bakers_gamma(dl1[[1]],dl1[[2]])
        )
    })
    ## return mean and sd
    list(
        mean.cophenetic = mean(unlist(lapply(dend.comp, function(x) {x$cophenetic}))),
        sd.cophenetic = sd(unlist(lapply(dend.comp, function(x) {x$cophenetic}))),
        mean.bakers_gamma = mean(unlist(lapply(dend.comp, function(x) {x$bakers_gamma}))),
        sd.bakers_gamma = sd(unlist(lapply(dend.comp, function(x) {x$bakers_gamma})))
    )
}

#' Evaluate how many clusters are global
#' @param p2list list of pagoda2 object on which clustering was generated
#' @param pjc the result of joint clustering
#' @param pc.samples.cutoff the percent of the number of the total samples that a cluster has to span to be considered global
#' @param min.cell.count.per.samples minimum number of cells of cluster in sample to be considered as represented in that sample
#' @return percent of clusters that are global given the above criteria
getPercentGlobalClusters <- function(p2list, pjc, pc.samples.cutoff = 0.9, min.cell.count.per.sample = 10) {
    ## get the cluster factor
    cl <- pjc$cls.mem
    ## get metadata table
    meta <- do.call(rbind, lapply(names(p2list), function(n) {
        x <- p2list[[n]];
        data.frame(
            p2name = c(n),
            cellid = getCellNames(x)
        )
    }))
    ## get sample / cluster counts
    meta$cl <- cl[meta$cellid]
    cl.sample.counts <- reshape2::acast(meta, p2name ~ cl, fun.aggregate=length,value.var='cl')
    ## which clusters are global
    global.cluster <- apply(cl.sample.counts > min.cell.count.per.sample, 2, sum) >=  ceiling(nrow(cl.sample.counts) * pc.samples.cutoff)
    ## pc global clusters
    sum(global.cluster) / length(global.cluster)
}


## helper function for breaking down a factor into a list
factorBreakdown <- function(f) {tapply(names(f),f, identity) }

#' Post process clusters generated with walktrap to control granularity
#' @param p2list list of pagoda2 objects
#' @param pjc joint clustering that was performed with walktrap
#' @param no.cl number of clusters to get from the walktrap dendrogram
#' @param size.cutoff cutoff below which to merge the clusters
#' @param n.cores number of cores to use
postProcessWalktrapClusters <- function(p2list, pjc, no.cl = 200, size.cutoff = 10, n.cores=4) {
    ##devel
    ## pjc <- pjc3
    ## no.cl <- 200
    ## size.cutoff <- 10
    ## n.cores <- 4
    ## rm(pjc, no.cl,size.cutoff, n.cores)
    ##
    global.cluster <- igraph::cut_at(cls, no=no.cl)
    names(global.cluster) <- names(igraph::membership(cls))
    ## identify clusters to merge
    fqs <- as.data.frame(table(global.cluster))
    cl.to.merge <- fqs[fqs$Freq < size.cutoff,]$global.cluster
    cl.to.keep <- fqs[fqs$Freq >= size.cutoff,]$global.cluster
    ## Memberships to keep
    global.cluster.filtered <- as.factor(global.cluster[global.cluster %in% cl.to.keep])
    ## Get new assignments for all the cells
    new.assign <- unlist(unname(parallel::mclapply(p2list, function(p2o) {
        try({
            ## get global cluster centroids for cells in this app
            global.cluster.filtered.bd <- factorBreakdown(global.cluster.filtered)

            # W: counts accessor
            global.cl.centers <- do.call(rbind, lapply(global.cluster.filtered.bd, function(cells) {
                cells <- cells[cells %in% getCellNames(p2o)]
                if (length(cells) > 1) {
                    Matrix::colSums(p2o$counts[cells,])
                } else {
                    NULL
                }
            }))
            ## cells to reassign in this app
            cells.reassign <- names(global.cluster[global.cluster %in% cl.to.merge])
            cells.reassign <- cells.reassign[cells.reassign %in% rownames(p2o$counts)]

            # W: counts accessor
            xcor <- cor(t(as.matrix(p2o$counts[cells.reassign,,drop=FALSE])), t(as.matrix(global.cl.centers)))
            ## Get new cluster assignments
            new.cluster.assign <- apply(xcor,1, function(x) {colnames(xcor)[which.max(x)]})
            new.cluster.assign
        })
    },mc.cores=n.cores)))
    ## Merge
    x <- as.character(global.cluster.filtered)
    names(x) <- names(global.cluster.filtered)
    new.clusters <- as.factor(c(x,new.assign))
    new.clusters
}

#' Get top overdispersed genes across samples
#' @param samples list of pagoda2 objects
#' @param n.genes number of overdispersed genes to extract
getOdGenesUniformly <- function(samples, n.genes) {
  gene.info <- lapply(samples, function(s)
    tibble::rownames_to_column(s$misc[['varinfo']], "gene") %>%
      dplyr::mutate(rank=rank(lpa, ties.method="first"))
  )
  genes <- gene.info %>% dplyr::bind_rows() %>% dplyr::group_by(gene) %>%
    dplyr::summarise(rank=min(rank)) %>% dplyr::arrange(rank) %>% .$gene

  return(genes[1:min(n.genes, length(genes))])
}


projectSamplesOnGlobalAxes <- function(samples, cms.clust, data.type, neighborhood.average, verbose, n.cores) {
  if(verbose) cat('calculating global projections ');

  # calculate global eigenvectors

  gns <- Reduce(intersect,lapply(cms.clust,rownames))
  if(verbose) cat('.');
  if(length(gns) < length(cms.clust)) stop("insufficient number of common genes")
  tcc <- Reduce('+',lapply(cms.clust,function(x) x[gns,]))
  tcc <- t(tcc)/colSums(tcc)*1e6;
  gv <- apply(tcc,2,var);
  gns <- gns[is.finite(gv) & gv>0]
  tcc <- tcc[,gns,drop=F];

  if(verbose) cat('.');
  global.pca <- prcomp(log10(tcc+1),center=T,scale=T,retx=F)
  # project samples onto the global axes
  global.proj <- papply(samples,function(s) {
    smat <- as.matrix(scaledMatrices(list(s), data.type=data.type, od.genes=gns, var.scale=F, neighborhood.average=neighborhood.average)[[1]])
    if(verbose) cat('.')
    #smat <- as.matrix(conos:::getRawCountMatrix(s,transposed=TRUE)[,gns])
    #smat <- log10(smat/rowSums(smat)*1e3+1)
    smat <- scale(smat,scale=T,center=T); smat[is.nan(smat)] <- 0;
    sproj <- smat %*% global.pca$rotation
  },n.cores=n.cores)
  if(verbose) cat('. done\n');

  return(global.proj)
}

getDecoyProjections <- function(samples, samf, data.type, var.scale, cproj, neighborhood.average, base.groups, decoy.threshold, n.decoys) {
  cproj.decoys <- lapply(cproj, function(d) {
    tg <- tabulate(as.integer(base.groups[rownames(d)]),nbins=length(levels(base.groups)))
    nvi <- which(tg < decoy.threshold)
    if(length(nvi)>0) {
      # sample cells from other datasets
      decoy.cells <- names(base.groups)[unlist(lapply(nvi,function(i) {
        vc <- which(as.integer(base.groups)==i & (!samf[names(base.groups)] %in% names(cproj)))
        if(length(vc) > n.decoys) {
          vc <- sample(vc, n.decoys)
        }
      }))]
      if(length(decoy.cells)>0) {
        # get the matrices
        do.call(rbind,lapply(samples[unique(samf[decoy.cells])],function(s) {
          gn <- intersect(getGenes(s),colnames(d));
          m <- scaledMatrices(list(s),data.type=data.type, od.genes=gn, var.scale=var.scale, neighborhood.average=neighborhood.average)[[1]]
          m <- m[rownames(m) %in% decoy.cells,,drop=F]
          # append missing genes
          gd <- setdiff(colnames(d),gn)
          if(length(gd)>0) {
            m <- cbind(m,Matrix(0,nrow=nrow(m),ncol=length(gd),dimnames=list(rownames(m),gd),sparse=T))
            m <- m[,colnames(d),drop=F] # fix gene order
          }
        }))
      } else {
        # empty matrix
        Matrix(0,nrow=0,ncol=ncol(d),dimnames=list(c(),colnames(d)))
      }
    }
  })

  #if(verbose) cat(paste0("+",sum(unlist(lapply(cproj.decoys,nrow)))))

  return(cproj.decoys)
}

getLocalEdges <- function(samples, k.self, k.self.weight, metric, l2.sigma, verbose, n.cores) {
  if(verbose) cat('local pairs ')
  x <- data.frame(do.call(rbind, papply(samples, function(x) {
    pca <- getPca(x)
    xk <- n2Knn(pca, k.self + 1, 1, verbose=FALSE, indexType=metric) # +1 accounts for self-edges that will be removed in the next line
    diag(xk) <- 0; # no self-edges
    xk <- as(drop0(xk),'dgTMatrix')
    if(verbose) cat(".")

    data.frame(mA.lab=rownames(pca)[xk@i+1], mB.lab=rownames(pca)[xk@j+1],
               w=convertDistanceToSimilarity(xk@x, metric=metric, l2.sigma=l2.sigma), stringsAsFactors=F)
  }, n.cores=n.cores, mc.preschedule=TRUE)), stringsAsFactors=F)

  x$w <- x$w * k.self.weight
  x$type <- 0;
  if(verbose) cat(' done\n')

  return(x)
}


##' Find threshold of cluster detectability
##'
##' For a given clustering, walks the walktrap result tree to find
##' a subtree with max(min(sens,spec)) for each cluster, where sens is sensitivity, spec is specificity
##' @param res walktrap result object (igraph)
##' @param clusters cluster factor
##' @return a list of $thresholds - per cluster optimal detectability values, and $node - internal node id (merge row) where the optimum was found
##' @export
bestClusterThresholds <- function(res,clusters,clmerges=NULL) {
  clusters <- as.factor(clusters);
  # prepare cluster vectors
  cl <- as.integer(clusters[res$names]);
  clT <- tabulate(cl,nbins=length(levels(clusters)))
  # run
  res$merges <- igraph:::complete.dend(res,FALSE)
  #x <- conos:::findBestClusterThreshold(res$merges-1L,matrix(cl-1L,nrow=1),clT)
  if(is.null(clmerges)) {
    x <- conos:::treeJaccard(res$merges-1L,matrix(cl-1L,nrow=1),clT)
    names(x$threshold) <- levels(clusters);
  } else {
    x <- conos:::treeJaccard(res$merges-1L,matrix(cl-1L,nrow=1),clT,clmerges-1L)
  }
  x
}

##' Find threshold of cluster detectability in trees of clusters
##'
##' For a given clustering, walks the walktrap (of clusters) result tree to find
##' a subtree with max(min(sens,spec)) for each cluster, where sens is sensitivity, spec is specificity
##' @param res walktrap result object (igraph) where the nodes were clusters
##' @param leaf.factor a named factor describing cell assignments to the leaf nodes (in the same order as res$names)
##' @param clusters cluster factor
##' @return a list of $thresholds - per cluster optimal detectability values, and $node - internal node id (merge row) where the optimum was found
##' @export
bestClusterTreeThresholds <- function(res,leaf.factor,clusters,clmerges=NULL) {
  clusters <- as.factor(clusters);
  # prepare cluster vectors
  cl <- as.integer(clusters[names(leaf.factor)]);
  clT <- tabulate(cl,nbins=length(levels(clusters)))
  # prepare clusters matrix: cluster (rows) counts per leaf of the merge tree (column)
  mt <- table(cl,leaf.factor)
  # run
  merges <- igraph:::complete.dend(res,FALSE)
  #x <- conos:::findBestClusterThreshold(res$merges-1L,as.matrix(mt),clT)
  if(is.null(clmerges)) {
    x <- conos:::treeJaccard(res$merges-1L,as.matrix(mt),clT)
    names(x$threshold) <- levels(clusters);
  } else {
    x <- conos:::treeJaccard(res$merges-1L,as.matrix(mt),clT,clmerges-1L)
  }

  x
}


##' performs a greedy top-down selective cut to optmize modularity
##'
##' @param wt walktrap rsult
##' @param N number of top greedy splits to take
##' @param leaf.labels leaf sample label factor, for breadth calculations - must be a named factor containing all wt$names, or if wt$names is null, a factor listing cells in the same order as wt leafs
##' @param minsize minimum size of the branch (in number of leafs)
##' @param minbreadth minimum allowed breadth of a branch (measured as normalized entropy)
##' @param flat.cut whether to simply take a flat cut (i.e. follow provided tree; default=TRUE). Does no observe minsize/minbreadth restrictions
##' @return list(hclust - hclust structure of the derived tree, leafContent - binary matrix with rows corresponding to old leaves, columns to new ones, deltaM - modularity increments)
##' @export
greedyModularityCut <- function(wt,N,leaf.labels=NULL,minsize=0,minbreadth=0,flat.cut=TRUE) {
  # prepare labels
  nleafs <- nrow(wt$merges)+1;
  if(is.null(leaf.labels)) {
    ll <- integer(nleafs);
  } else {
    if(is.null(wt$names)) {
      # assume that leaf.labels are provided in the correct order
      if(length(leaf.labels)!=nleafs) stop("leaf.labels is of incorrct length and wt$names is NULL")
      ll <- as.integer(as.factor(leaf.labels))-1L;
    } else {
      if(!all(wt$names %in% names(leaf.labels))) { stop("leaf.labels do not cover all wt$names")}
      ll <- as.integer(as.factor(leaf.labels[wt$names]))-1L;
    }
  }
  x <- greedyModularityCutC(wt$merges-1L,-1*diff(wt$modularity),N,minsize,ll,minbreadth,flat.cut)
  if(length(x$splitsequence)<1) {
    stop("unable to make a single split using specified size/breadth restrictions")
  }
  # transfer cell names for the leaf content
  if(!is.null(wt$names)) { rownames(x$leafContent) <- wt$names; } else { rownames(x$leafContent) <- c(1:nrow(x$leafContent)) }
  m <- x$merges+1; nleafs <- nrow(m)+1; m[m<=nleafs] <- -1*m[m<=nleafs]; m[m>0] <- m[m>0]-nleafs;
  hc <- list(merge=m,height=1:nrow(m),labels=c(1:nleafs),order=c(1:nleafs)); class(hc) <- 'hclust'
  # fix the ordering so that edges don't intersects
  hc$order <- order.dendrogram(as.dendrogram(hc))
  leafContentCollapsed <- apply(x$leafContent,2,function(z)rownames(x$leafContent)[which(z>0)])
  clfac <- as.factor(apply(x$leafContent,1,which.max))
  return(list(hc=hc,groups=clfac,leafContentArray=x$leafContent,leafContent=leafContentCollapsed,deltaM=x$deltaM,breadth=as.vector(x$breadth),splits=x$splitsequence))
}

##' determine number of detectable clusters given a reference walktrap and a bunch of permuted walktraps
##'
##' @param refwt reference walktrap rsult
##' @param tests a list of permuted walktrap results
##' @param min.threshold min detectability threshold
##' @param min.size minimum cluster size (number of leafs)
##' @param average.thresholds report a single number of detectable clusters for averaged detected thresholds (a list of detected clusters for each element of the tests list is returned by default)
##' @return number of detectable stable clusters
##' @export
stableTreeClusters <- function(refwt,tests,min.threshold=0.8,min.size=10,n.cores=30,average.thresholds=FALSE) {
  # calculate detectability thresholds for each node against entire list of tests
  #i<- 0;
  refwt$merges <- igraph:::complete.dend(refwt,FALSE)
  for(i in 1:length(tests)) tests[[i]]$merges <- igraph:::complete.dend(tests[[i]],FALSE)
  thrs <- papply(tests,function(testwt) {
    #i<<- i+1; cat("i=",i,'\n');
    idmap <- match(refwt$names,testwt$names)-1L;
    idmap[is.na(idmap)] <- -1;
    x <- scoreTreeConsistency(testwt$merges-1L,refwt$merges-1L,idmap ,min.size)
    x$thresholds;
  },n.cores=n.cores)
  if(length(tests)==1) {
    x <- maxStableClusters(refwt$merges-1L,thrs[[1]],min.threshold,min.size)
    return(length(x$terminalnodes))
  } else {
    if(average.thresholds) {
      # calculate average detection threshold and
      x <- maxStableClusters(refwt$merges-1L,rowMeans(do.call(cbind,thrs)),min.threshold,min.size)
      return(length(x$terminalnodes))
    } else { # reporting the resulting numbers of clusters for each
      xl <- lapply(thrs,function(z) maxStableClusters(refwt$merges-1L,z,min.threshold,min.size))
      return(unlist(lapply(xl,function(x) length(x$terminalnodes))))
    }
  }
}

<<<<<<< HEAD
#' Create and preprocess a Seurat object
#'
#' @description Create Seurat object from gene count matrix
#'
#' @param count.matrix gene count matrix
#' @param vars.to.regress variables to regress with Seurat
#' @param verbose verbose mode
#' @param do.par use parallel processing for regressing out variables faster, for
#' Seurat v3, use \code{\link[future]{plan}} instead
#' @param n.pcs number of principal components
#' @param cluster do clustering
#' @param tsne do tSNE embedding, for Seurat v3, will default to UMAP if available
#'
#' @return Seurat object
#'
#'
#' @export
#'
basicSeuratProc <- function(count.matrix, vars.to.regress=NULL, verbose=TRUE, do.par=TRUE, n.pcs=100, cluster=TRUE, tsne=TRUE) {
  if (!requireNamespace("Seurat")) {
    stop("You need to install 'Seurat' package to be able to use this function")
  }
  if (packageVersion('Seurat') < package_version(x = '3.0.0')) {
    if (verbose) {
      warning("Running Seurat v2 workflow", call. = FALSE, immediate. = TRUE)
    }
    rownames(count.matrix) <- make.unique(rownames(count.matrix))
    max.n.pcs <- min(nrow(count.matrix) - 1, ncol(count.matrix) - 1, n.pcs)
    so <- Seurat::CreateSeuratObject(count.matrix, display.progress=verbose) %>%
      Seurat::NormalizeData(display.progress=verbose) %>%
      Seurat::ScaleData(vars.to.regress=vars.to.regress, display.progress=verbose, do.par=do.par) %>%
      Seurat::FindVariableGenes(do.plot = FALSE, display.progress=verbose) %>%
      Seurat::RunPCA(pcs.compute=max.n.pcs, do.print=FALSE)
    if (cluster) {
      so <- Seurat::FindClusters(so, n.iter=500, n.start=10, dims.use=1:n.pcs, print.output = F)
    }
    if (tsne) {
      so <- Seurat::RunTSNE(so, dims.use=1:n.pcs)
    }
  } else {
    if (verbose) {
      message("Running Seurat v3 workflow")
    }
    so <- Seurat::CreateSeuratObject(counts = count.matrix)
    so <- Seurat::NormalizeData(object = so, verbose = verbose)
    so <- Seurat::FindVariableFeatures(object = so, verbose = verbose)
    so <- Seurat::ScaleData(object = so, vars.to.regress = vars.to.regress, verbose = verbose)
    so <- Seurat::RunPCA(object = so, npcs = n.pcs, verbose = verbose)
    if (cluster) {
      so <- Seurat::FindNeighbors(object = so, dims = 1:n.pcs, verbose = verbose)
      so <- Seurat::FindClusters(object = so, n.iter = 500, n.start = 10, verbose = verbose)
    }
    if (tsne) {
      so <- tryCatch(
        expr = Seurat::RunUMAP(object = so, dims = 1:n.pcs, verbose = verbose),
        error = function(...) {
          warning("UMAP not found, using tSNE instead", call. = FALSE, immediate. = TRUE)
          return(Seurat::RunTSNE(object = so, dims = 1:n.pcs))
        }
      )
    }
  }
  return(so)
}

=======
>>>>>>> cccdb183
convertDistanceToSimilarity <- function(distances, metric, l2.sigma=1e5, cor.base=1) {
  if(metric=='angular') {
    return(pmax(0, cor.base - distances))
  }

  return(exp(-distances / l2.sigma))
}

getPcaBasedNeighborMatrix <- function(sample.pair, od.genes, rot, k, k1=k, data.type='counts', var.scale=T, neighborhood.average=F, common.centering=T,
                                      matching.method='mNN', metric='angular', l2.sigma=1e5, cor.base=1, subset.cells=NULL,
                                      base.groups=NULL, append.decoys=F, samples=NULL, samf=NULL, decoy.threshold=1, n.decoys=k*2, append.global.axes=T, global.proj=NULL) {
  # create matrices, adjust variance
  cproj <- scaledMatrices(sample.pair, data.type=data.type, od.genes=od.genes, var.scale=var.scale, neighborhood.average=neighborhood.average)

  # determine the centering
  if (common.centering) {
    ncells <- unlist(lapply(cproj, nrow));
    centering <- setNames(rep(colSums(do.call(rbind, lapply(cproj, colMeans)) * ncells) / sum(ncells), length(cproj)), names(cproj))
  } else {
    centering <- lapply(cproj,colMeans)
  }

  # append decoy cells if needed
  if(!is.null(base.groups) && append.decoys) {
    cproj.decoys <- getDecoyProjections(samples, samf, data.type, var.scale, cproj, neighborhood.average, base.groups, decoy.threshold, n.decoys)
    cproj <- lapply(sn(names(cproj)),function(n) rbind(cproj[[n]],cproj.decoys[[n]]))
  }

  cpproj <- lapply(sn(names(cproj)),function(n) {
    x <- cproj[[n]]
    x <- t(as.matrix(t(x))-centering[[n]])
    x %*% rot;
  })

  if(!is.null(base.groups) && append.global.axes) {
    #cpproj <- lapply(sn(names(cpproj)),function(n) cbind(cpproj[[n]],global.proj[[n]])) # case without decoys
    cpproj <- lapply(sn(names(cpproj)),function(n) {
      gm <- global.proj[[n]]
      if (append.decoys) {
        decoy.cells <- rownames(cproj.decoys[[n]])
        if (length(decoy.cells)>0) {
          gm <- rbind(gm, do.call(rbind, lapply(global.proj[unique(samf[decoy.cells])],
                                                function(m) m[rownames(m) %in% decoy.cells,,drop=F])))
        }
      }
      # append global axes
      cbind(cpproj[[n]],gm[rownames(cpproj[[n]]),])
    })
  }

  if (!is.null(subset.cells)) {
    cpproj <- lapply(cpproj, function(proj) proj[intersect(rownames(proj), subset.cells), ])
  }

  mnn <- getNeighborMatrix(cpproj[[names(sample.pair)[1]]], cpproj[[names(sample.pair)[2]]], k, k1=k1, matching=matching.method, metric=metric, l2.sigma=l2.sigma, cor.base=cor.base)

  if (!is.null(base.groups) && append.decoys) {
    # discard edges connecting to decoys
    decoy.cells <- unlist(lapply(cproj.decoys,rownames))
    mnn <- mnn[, !colnames(mnn) %in% decoy.cells, drop=F]
    mnn <- mnn[!rownames(mnn) %in% decoy.cells, , drop=F]
  }

  return(mnn)
}

##' Establish rough neighbor matching between samples given their projections in a common space
##'
##' @param p1 projection of sample 1
##' @param p2 projection of sample 2
##' @param k neighborhood radius
##' @param matching mNN (default) or NN
##' @param metric distance type (default: "angular", can also be 'L2')
##' @param l2.sigma L2 distances get transformed as exp(-d/sigma) using this value (default=1e5)
##' @param min.similarity minimal similarity between two cells, required to have an edge
##' @return matrix with the similarity (!) values corresponding to weight (1-d for angular, and exp(-d/l2.sigma) for L2)
getNeighborMatrix <- function(p1,p2,k,k1=k,matching='mNN',metric='angular',l2.sigma=1e5, cor.base=1, min.similarity=1e-5) {
  quiet.knn <- (k1 > k)
  if (is.null(p2)) {
    n12 <- n2CrossKnn(p1, p1,k1,1, FALSE, metric, quiet=quiet.knn)
    n21 <- n12
  } else {
    n12 <- n2CrossKnn(p1, p2, k1, 1, FALSE, metric, quiet=quiet.knn)
    n21 <- n2CrossKnn(p2, p1, k1, 1, FALSE, metric, quiet=quiet.knn)
  }


  n12@x <- convertDistanceToSimilarity(n12@x, metric=metric, l2.sigma=l2.sigma, cor.base=cor.base)
  n21@x <- convertDistanceToSimilarity(n21@x, metric=metric, l2.sigma=l2.sigma, cor.base=cor.base)

  if (matching=='NN') {
    adj.mtx <- drop0(n21+t(n12));
    adj.mtx@x <- adj.mtx@x/2;
  } else if (matching=='mNN') {
    adj.mtx <- drop0(n21*t(n12))
    adj.mtx@x <- sqrt(adj.mtx@x)
  } else {
    stop("Unrecognized type of NN matching:", matching)
  }

  rownames(adj.mtx) <- rownames(p1); colnames(adj.mtx) <- rownames(p2);
  adj.mtx@x[adj.mtx@x < min.similarity] <- 0
  adj.mtx <- drop0(adj.mtx);

  if(k1 > k) { # downsample edges
    adj.mtx <- reduceEdgesInGraphIteratively(adj.mtx,k)
  }

  return(as(drop0(adj.mtx),'dgTMatrix'))
}

# 1-step edge reduction
reduceEdgesInGraph <- function(adj.mtx,k,klow=k,preserve.order=TRUE) {
  if(preserve.order) { co <- colnames(adj.mtx); ro <- rownames(adj.mtx); }
  adj.mtx <- adj.mtx[,order(diff(adj.mtx@p),decreasing=T)]
  adj.mtx@x <- pareDownHubEdges(adj.mtx,tabulate(adj.mtx@i+1),k,klow)
  adj.mtx <- t(drop0(adj.mtx))
  adj.mtx <- adj.mtx[,order(diff(adj.mtx@p),decreasing=T)]
  adj.mtx@x <- pareDownHubEdges(adj.mtx,tabulate(adj.mtx@i+1),k,klow)
  adj.mtx <- t(drop0(adj.mtx));
  if(preserve.order) { adj.mtx <- adj.mtx[match(ro,rownames(adj.mtx)),match(co,colnames(adj.mtx))]; }

  return(adj.mtx)
}

# a simple multi-step strategy to smooth out remaining hubs
# max.kdiff gives approximate difference in the degree of the resulting nodes that is tolerable
reduceEdgesInGraphIteratively <- function(adj.mtx,k,preserve.order=TRUE,max.kdiff=5,n.steps=3) {
  cc <- diff(adj.mtx@p); rc <- tabulate(adj.mtx@i+1);
  maxd <- max(max(cc),max(rc));
  if(maxd<=k) return(adj.mtx); # nothing to be done - already below k
  klow <- max(min(k,3),k-max.kdiff); # allowable lower limit
  # set up a stepping strategy
  n.steps <- min(n.steps,round(maxd/k))
  if(n.steps>1) {
    ks <- round(exp(seq(log(maxd),log(k),length.out=n.steps+1))[-1])
  } else {
    ks <- c(k);
  }
  for(ki in ks) {
    adj.mtx <- reduceEdgesInGraph(adj.mtx,ki,preserve.order=preserve.order)
  }
  cc <- diff(adj.mtx@p); rc <- tabulate(adj.mtx@i+1);
  maxd <- max(max(cc),max(rc));
  if(maxd-k > max.kdiff) {
    # do a cleanup step
    adj.mtx <- reduceEdgesInGraph(adj.mtx,k,klow=klow,preserve.order=preserve.order)
  }

  return(adj.mtx)
}

##' Collapse vertices belonging to each cluster in a graph
##'
##' @param graph graph to be collapsed
##' @param groups factor on vertives describing cluster assignment (can specify integer vertex ids, or character vertex names which will be matched)
##' @param plot whether to show collapsed graph plot
##' @param normalize whether recalculate edge weight as observed/oexpected
##' @return collapsed graph
getClusterGraph <- function(graph,groups,plot=FALSE,node.scale=50,edge.scale=50,edge.alpha=0.3,normalize=TRUE) {
  V(graph)$num <- 1;
  if(is.integer(groups) && is.null(names(groups))) {
    nv <- vcount(graph)
    if(length(groups)!=nv) stop('length of groups should be equal to the number of vertices')
    if(max(groups)>nv) stop('groups specifies ids that are larger than the number of vertices in the graph')
    if(any(is.na(groups))) {
      # remove vertices that are not part of the groups
      vi <- which(!is.na(groups));
      g <- induced.subgraph(graph,vi);
      groups <- groups[vi];
    } else {
      g <- graph;
    }
  } else {
    gn <- V(graph)$name;
    groups <- na.omit(groups[names(groups) %in% gn]);
    if(length(groups)<2) stop('valid names of groups elements include too few cells')
    if(length(groups)<length(gn)) {
      g <- induced.subgraph(graph,names(groups))
    } else {
      g <- graph;
    }
    if(is.factor(groups)) {
      groups <- groups[V(g)$name]
    } else {
      groups <- as.factor(setNames(as.character(groups[V(g)$name]),V(g)$name))
    }
  }
  gcon <- contract.vertices(g,groups,vertex.attr.comb=list('num'='sum',"ignore"))
  # translate into observed/expected
  gcon <- simplify(gcon, edge.attr.comb=list(weight="sum","ignore"))
  if(normalize) {
    ex <- outer(V(gcon)$num,V(gcon)$num)/(sum(V(gcon)$num)*(sum(V(gcon)$num)-1)/2)*sum(E(g)$weight)
    gcon2 <- graph_from_adjacency_matrix(as(as_adjacency_matrix(gcon,attr = "weight",sparse = F)/ex,'dgCMatrix'),mode = "undirected",weighted=TRUE)
    V(gcon2)$num <- V(gcon)$num
    gcon <- gcon2;
  }
  if(is.factor(groups)) {
    V(gcon)$name <- levels(groups)
  } else {
    # not sure when this was actually needed
    gcon <- induced.subgraph(gcon, unique(groups))
  }


  if(plot) {
    set.seed(1)
    par(mar = rep(0.1, 4))
    plot.igraph(gcon, layout=layout_with_fr(gcon), vertex.size=V(gcon)$num/(sum(V(gcon)$num)/node.scale), edge.width=E(gcon)$weight/sum(E(gcon)$weight/edge.scale), edge.color=adjustcolor('black',alpha=edge.alpha))
  }
  return(invisible(gcon))
}

adjustWeightsByCellBalancing <- function(adj.mtx, factor.per.cell, balance.weights, same.factor.downweight=1.0, n.iters=50, verbose=F) {
  adj.mtx %<>% .[colnames(.), colnames(.)] %>% as("dgTMatrix")
  factor.per.cell %<>% .[colnames(adj.mtx)] %>% as.factor() %>% droplevels()

  weights.adj <- adj.mtx@x

  if (balance.weights) {
    for (i in 0:(n.iters-1)) {
      factor.frac.per.cell <- getSumWeightMatrix(weights.adj, adj.mtx@i, adj.mtx@j, as.integer(factor.per.cell))
      w.dividers <- factor.frac.per.cell * rowSums(factor.frac.per.cell > 1e-10)
      weights.adj <- adjustWeightsByCellBalancingC(weights.adj, adj.mtx@i, adj.mtx@j, as.integer(factor.per.cell), w.dividers)

      if (verbose && i %% 10 == 0) {
        cat("Difference from balanced state:", sum(abs(w.dividers[w.dividers > 1e-10] - 1)), "\n")
      }
    }
  }

  if (abs(same.factor.downweight - 1) > 1e-5) {
    weights.adj[factor.per.cell[adj.mtx@i + 1] == factor.per.cell[adj.mtx@j + 1]] %<>% `*`(same.factor.downweight)
  }

  mtx.res <- adj.mtx
  mtx.res@x <- weights.adj

  return(mtx.res)
}

## Correct unloading of the library
.onUnload <- function (libpath) {
  library.dynam.unload("conos", libpath)
}


##' Scan joint graph modularity for a range of k (or k.self) values
##'
##' Builds graph with different values of k (or k.self if scan.k.self=TRUE), evaluating modularity of the resulting multilevel clustering
##' note: will run evaluations in parallel using con$n.cores (temporarily setting con$n.cores to 1 in the process)
##' @param con Conos object to test
##' @param min minimal value of k to test
##' @param max vlaue of k to test
##' @param by scan step (defaults to 1)
##' @param scan.k.self whether to test dependency on scan.k.self
##' @param ... other parameters will be passed to con$buildGraph()
##' @return a data frame with $k $m columns giving k and the corresponding modularity
##' @export
scanKModularity <- function(con, min=3, max=50, by=1, scan.k.self=FALSE, omit.internal.edges=TRUE, verbose=TRUE, plot=TRUE, ... ) {
  k.seq <- seq(min,max,by=by);
  n.cores <- con$n.cores;
  con$n.cores <- 1;
  if(verbose) cat(paste0(ifelse(scan.k.self,'k.self=(','k=('),min,', ',max,') ['))
  xl <- conos:::papply(k.seq,function(kv) {
    if(scan.k.self) {
      x <- con$buildGraph(k.self=kv, ..., verbose=FALSE)
    } else {
      x <- con$buildGraph(k=kv, ..., verbose=FALSE)
    }
    if(verbose) cat('.')
    if(omit.internal.edges) {
      x <- delete_edges(x,which(E(x)$type==0))
      #adj.mtx <- as_adj(x,attr='weight')
      #adj.mtx <- conos:::reduceEdgesInGraphIteratively(adj.mtx,kv)
      #adj.mtx <- drop0(adj.mtx*t(adj.mtx))
      #adj.mtx@x <- sqrt(adj.mtx@x)
      #x <- graph_from_adjacency_matrix(adj.mtx,mode = "undirected",weighted=TRUE)
    }
    xc <- multilevel.community(x)
    modularity(xc)
  },n.cores=30)
  if(verbose) cat(']\n')
  con$n.cores <- n.cores;

  k.sens <- data.frame(k=k.seq,m=as.numeric(unlist(xl)))
  if(plot) {
    ggplot2::ggplot(k.sens,aes(x=k,y=m))+theme_bw()+ggplot2::geom_point()+ggplot2::geom_smooth()+ggplot2::xlab('modularity')+ggplot2::ylab('k')
  }

  return(k.sens);
}<|MERGE_RESOLUTION|>--- conflicted
+++ resolved
@@ -782,7 +782,6 @@
   }
 }
 
-<<<<<<< HEAD
 #' Create and preprocess a Seurat object
 #'
 #' @description Create Seurat object from gene count matrix
@@ -802,7 +801,7 @@
 #' @export
 #'
 basicSeuratProc <- function(count.matrix, vars.to.regress=NULL, verbose=TRUE, do.par=TRUE, n.pcs=100, cluster=TRUE, tsne=TRUE) {
-  if (!requireNamespace("Seurat")) {
+  if (!requireNamespace("Seurat", quietly = TRUE)) {
     stop("You need to install 'Seurat' package to be able to use this function")
   }
   if (packageVersion('Seurat') < package_version(x = '3.0.0')) {
@@ -848,8 +847,6 @@
   return(so)
 }
 
-=======
->>>>>>> cccdb183
 convertDistanceToSimilarity <- function(distances, metric, l2.sigma=1e5, cor.base=1) {
   if(metric=='angular') {
     return(pmax(0, cor.base - distances))
