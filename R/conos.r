--- conflicted
+++ resolved
@@ -194,25 +194,7 @@
 
   if(verbose) cat('calculating PCs for',length(r.n),' datasets ...')
 
-<<<<<<< HEAD
-  pcs <- lapply(r.n,function(r) {
-    x <- r$counts[,odgenes];
-    if(var.scale) {
-      x@x <- x@x*rep(cgsf,diff(x@p))
-    }
-    if(neighborhood.average) {
-      xk <- r$misc$edgeMat$quickCPCA;
-      x <- t(xk) %*% x
-    }
-    x <- x
-    cm <- Matrix::colMeans(x);
-    pcs <- irlba::irlba(x, nv=min(c(nrow(x)-1,ncol(x)-1,ncomps)), nu =0, center=cm, right_only = F, reorth = T);
-    #rownames(pcs$v) <- colnames(x);
-    pcs$v
-  })
-=======
-  pcs <- scaledMatrices(r.n, data.type=data.type, od.genes=od.genes, var.scale=var.scale,
-                        neighborhood.average=neighborhood.average) %>%
+  pcs <- scaledMatrices(r.n, data.type=data.type, od.genes=od.genes, var.scale=var.scale, neighborhood.average=neighborhood.average) %>%
     lapply(function(x) {
       cm <- Matrix::colMeans(x);
       ncomps <- min(c(nrow(cm)-1,ncol(cm)-1,ncomps));
@@ -221,7 +203,6 @@
       pcs$v
     })
 
->>>>>>> 71f64f10
   pcs <- do.call(cbind,pcs)
   rownames(pcs) <- od.genes;
 
@@ -459,12 +440,7 @@
 ##' @param flat.cut whether to simply take a flat cut (i.e. follow provided tree; default=FALSE). Does no observe minsize/minbreadth restrictions
 ##' @return list(hclust - hclust structure of the derived tree, leafContent - binary matrix with rows corresponding to old leaves, columns to new ones, deltaM - modularity increments)
 ##' @export
-<<<<<<< HEAD
 greedy.modularity.cut <- function(wt,N,leaf.labels=NULL,minsize=0,minbreadth=0,flat.cut=FALSE) {
-=======
-greedy.modularity.cut <- function(wt,N,leaf.labels=NULL,minsize=0,minbreadth=0) {
-  wt$merges <- igraph:::complete.dend(wt,FALSE)
->>>>>>> 71f64f10
   # prepare labels
   nleafs <- nrow(wt$merges)+1;
   if(is.null(leaf.labels)) {
@@ -479,13 +455,8 @@
       ll <- as.integer(as.factor(leaf.labels[wt$names]))-1L;
     }
   }
-<<<<<<< HEAD
-  x <- conos:::greedyModularityCut(wt$merges-1L,-1*diff(wt$modularity),N,minsize,ll,minbreadth,flat.cut)
+  x <- greedyModularityCut(wt$merges-1L,-1*diff(wt$modularity),N,minsize,ll,minbreadth,flat.cut)
   if(length(x$splitsequence)<1) { 
-=======
-  x <- conos:::greedyModularityCut(wt$merges-1L,-1*diff(wt$modularity),N,minsize,ll,minbreadth)
-  if(length(x$splitsequence)<1) {
->>>>>>> 71f64f10
     stop("unable to make a single split using specified size/breadth restrictions")
   }
   # transfer cell names for the leaf content
@@ -496,9 +467,6 @@
   hc$order <- order.dendrogram(as.dendrogram(hc))
   return(list(hc=hc,leafContent=x$leafContent,deltaM=x$deltaM,breadth=as.vector(x$breadth),splits=x$splitsequence))
 }
-<<<<<<< HEAD
-=======
-
 
 ##' determine number of detectable clusters given a reference walktrap and a bunch of permuted walktraps
 ##'
@@ -534,5 +502,4 @@
       return(unlist(lapply(xl,function(x) length(x$terminalnodes))))
     }
   }
-}
->>>>>>> 71f64f10
+}