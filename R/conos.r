#' @useDynLib conos
#' @import Matrix
#' @import igraph
#' @importFrom parallel mclapply
NULL

quickNULL <- function(p2.objs = NULL, n.odgenes = NULL, var.scale = T,
                      verbose = TRUE, neighborhood.average=FALSE) {
    if(length(p2.objs) != 2) stop('quickNULL only supports pairwise alignment');
    ## Get common set of genes
    if(is.null(n.odgenes)) {
        odgenes <- table(unlist(lapply(p2.objs,function(x) x$misc$odgenes)))
    } else {
        odgenes <- table(unlist(lapply(p2.objs,function(x) rownames(x$misc$varinfo)[(order(x$misc$varinfo$lp,decreasing=F)[1:min(ncol(x$counts),n.odgenes)])])))
    }
    odgenes <- odgenes[names(odgenes) %in% Reduce(intersect,lapply(p2.objs,function(x) colnames(x$counts)))]
    odgenes <- names(odgenes)[1:min(length(odgenes),n.odgenes)]
    ## Common variance scaling
    if (var.scale) {
        cgsf <- do.call(cbind,lapply(p2.objs,function(x) x$misc$varinfo[odgenes,]$gsf))
        cgsf <- exp(rowMeans(log(cgsf)))
        names(cgsf) <- odgenes
    }
    ## Prepare the matrices
    cproj <- lapply(p2.objs,function(r) {
        x <- r$counts[,odgenes];
        if(var.scale) {
            x@x <- x@x*rep(cgsf,diff(x@p))
        }
        if(neighborhood.average) {
            ## use the averaged matrices
            xk <- r$misc$edgeMat$quickCPCA;
            x <- Matrix::t(xk) %*% x
        }
        x
    })
    list(genespace1=cproj[[1]], genespace2=cproj[[2]],cgsf=cgsf)
}

#' Perform pairwise JNMF
quickJNMF <- function(p2.objs = NULL, n.comps = 30, n.odgenes=NULL, var.scale=TRUE,
                      verbose =TRUE, max.iter=1000, neighborhood.average=FALSE) {
    ## Stop if more than 2 samples
    if (length(p2.objs) != 2) stop('quickJNMF only supports pairwise alignment');
    ## Get common set of genes
    if(is.null(n.odgenes)) {
        odgenes <- table(unlist(lapply(p2.objs,function(x) x$misc$odgenes)))
    } else {
        odgenes <- table(unlist(lapply(p2.objs,function(x) rownames(x$misc$varinfo)[(order(x$misc$varinfo$lp,decreasing=F)[1:min(ncol(x$counts),n.odgenes)])])))
    }
    odgenes <- odgenes[names(odgenes) %in% Reduce(intersect,lapply(p2.objs,function(x) colnames(x$counts)))]
    odgenes <- names(odgenes)[1:min(length(odgenes),n.odgenes)]
    ## Common variance scaling
    if (var.scale) {
        cgsf <- do.call(cbind,lapply(p2.objs,function(x) x$misc$varinfo[odgenes,]$gsf))
        cgsf <- exp(rowMeans(log(cgsf)))
        names(cgsf) <- odgenes
    }
    ## Prepare the matrices
    cproj <- lapply(p2.objs,function(r) {
        x <- r$counts[,odgenes];
        if(var.scale) {
            x@x <- x@x*rep(cgsf,diff(x@p))
        }
        if(neighborhood.average) {
            ## use the averaged matrices
            xk <- r$misc$edgeMat$quickCPCA;
            x <- Matrix::t(xk) %*% x
        }
        x
    })
    ## Convert to matrix
    cproj <- lapply(cproj, as.matrix)
    rjnmf.seed <- 12345
    ## Do JNMF
    z <- Rjnmf::Rjnmf(Xs=t(cproj[[1]]), Xu=t(cproj[[2]]), k=n.comps, alpha=0.5, lambda = 0.5, epsilon = 0.001,
                 maxiter= max.iter, verbose=F, seed=rjnmf.seed)
    rot1 <- cproj[[1]] %*% z$W
    rot2 <- cproj[[2]] %*% z$W
    ## return
    list(rot1=rot1, rot2=rot2,z=z,cgsf=cgsf)
}

cpcaFast <- function(covl,ncells,ncomp=10,maxit=1000,tol=1e-6,use.irlba=TRUE,verbose=F) {
  if(use.irlba) {
    # irlba initialization
    p <- nrow(covl[[1]]);
    S <- matrix(0, nrow = p, ncol = p)
    for(i in 1:length(covl)) {
      S <- S + (ncells[i] / sum(ncells)) * covl[[i]]
    }
    ev <- irlba::irlba(S,ncomp)
    cc <- abind::abind(covl,along=3)
    cpcaF(cc,ncells,ncomp,maxit,tol,eigenvR=ev$v,verbose)
  } else {
    cpcaF(cc,ncells,ncomp,maxit,tol,verbose=verbose)
  }
}


#' Perform cpca on two samples
#' @param r.n list of p2 objects
#' @param k neighborhood size to use
#' @param ncomps number of components to calculate (default=100)
#' @param n.odgenes number of overdispersed genes to take from each dataset
#' @param var.scale whether to scale variance (default=TRUE)
#' @param verbose whether to be verbose
#' @param cgsf an optional set of common genes to align on
#' @param neighborhood.average use neighborhood average values
<<<<<<< HEAD
#' @param n.cores number of cores to use 
=======
#' @param n.cores number of cores to use
#' @export quickCPCA
>>>>>>> 43353520
quickCPCA <- function(r.n,k=30,ncomps=100,n.odgenes=NULL,var.scale=TRUE,verbose=TRUE,cgsf=NULL,neighborhood.average=FALSE,n.cores=30) {
  #require(parallel)
  #require(cpca)
  #require(Matrix)

  # select a common set of genes
  if(is.null(cgsf)) {
    if(is.null(n.odgenes)) {
      odgenes <- table(unlist(lapply(r.n,function(x) x$misc$odgenes)))
    } else {
      odgenes <- table(unlist(lapply(r.n,function(x) rownames(x$misc$varinfo)[(order(x$misc$varinfo$lp,decreasing=F)[1:min(ncol(x$counts),n.odgenes)])])))
    }
    odgenes <- odgenes[names(odgenes) %in% Reduce(intersect,lapply(r.n,function(x) colnames(x$counts)))]
    odgenes <- names(odgenes)[1:min(length(odgenes),n.odgenes)]
  } else {
    odgenes <- names(cgsf)
  }
  if(verbose) cat("using",length(odgenes),"odgenes\n")
  # common variance scaling
  if (var.scale) {
    if(is.null(cgsf)) {
      cgsf <- do.call(cbind,lapply(r.n,function(x) x$misc$varinfo[odgenes,]$gsf))
      cgsf <- exp(rowMeans(log(cgsf)))
    }
  }


  if(verbose) cat('calculating covariances for',length(r.n),' datasets ...')

  # use internal C++ implementation
  sparse.cov <- function(x,cMeans=NULL){
    if(is.null(cMeans)) {  cMeans <- Matrix::colMeans(x) }
    covmat <- spcov(x,cMeans);
  }


  covl <- lapply(r.n,function(r) {
    x <- r$counts[,odgenes];
    if(var.scale) {
      x@x <- x@x*rep(cgsf,diff(x@p))
    }
    if(neighborhood.average) {
      xk <- r$misc$edgeMat$quickCPCA;
      x <- t(xk) %*% x
    }
    sparse.cov(x)
  })

  ## # centering
  ## if(common.centering) {
  ##   ncells <- unlist(lapply(covl,nrow));
  ##   centering <- colSums(do.call(rbind,lapply(covl,colMeans))*ncells)/sum(ncells)
  ## } else {
  ##   centering <- NULL;
  ## }

  ## covl <- lapply(covl,sparse.cov,cMeans=centering)

  if(verbose) cat(' done\n')

  #W: get counts
  ncells <- unlist(lapply(r.n,function(x) nrow(x$counts)));
  if(verbose) cat('common PCs ...')
  #xcp <- cpca(covl,ncells,ncomp=ncomps)
  xcp <- cpcaFast(covl,ncells,ncomp=ncomps,verbose=verbose,maxit=500,tol=1e-5);
  #system.time(xcp <- cpca:::cpca_stepwise_base(covl,ncells,k=ncomps))
  #xcp <- cpc(abind(covl,along=3),k=ncomps)
  rownames(xcp$CPC) <- odgenes;
  #xcp$rot <- xcp$CPC*cgsf;
  if(verbose) cat(' done\n')
  return(xcp);
}

<<<<<<< HEAD

=======
##' Construct joint graph and detect communities
##'
##' @param r.n
##' @param k
##' @param k.self
##' @param k.self.weight
##' @param community.detection.method
##' @param reduction.method
##' @param matching.method
##' @param var.scale
##' @param min.group.size
##' @param ncomps
##' @param n.odgenes
##' @param n.cores
##' @param return.details
##' @param xl
##' @param neighborhood.average
##' @param neighborhood.average.k
##' @param groups
##' @param common.centering
##' @param ...
##' @return
##' @export
conosCluster <- function(r.n, k=30, k.self=10, k.self.weight=0.1,community.detection.method = multilevel.community, reduction.method='CPCA', matching.method='mNN', var.scale =TRUE, min.group.size = 0, ncomps=50, n.odgenes=1000, n.cores=30, return.details=T,xl=NULL,neighborhood.average=FALSE,neighborhood.average.k=10,groups=NULL, common.centering=TRUE, ...) {

  # keep k symmetric
  k1 <- k2 <- k;

  if(neighborhood.average) {
    cat("neighborhood averaging ")
    r.n <- lapply(r.n,function(r) {
      xk <- pagoda2:::n2Knn(r$reductions$PCA[rownames(r$counts),],neighborhood.average.k,n.cores,FALSE)
      xk@x <- pmax(1-xk@x,0);
      diag(xk) <- 1;
      xk <- t(t(xk)/colSums(xk))
      colnames(xk) <- rownames(xk) <- rownames(r$counts)
      r$misc$edgeMat$quickCPCA <- xk;
      cat(".")
      r
    })
    cat(" done\n")
  }

  cis <- combn(names(r.n),2)
  if(is.null(xl)) {
    cat('pairwise',reduction.method,'(',ncol(cis),'pairs) ')
    xl <- papply(1:ncol(cis), function(i) {
      if(reduction.method=='CPCA') {
        xcp <- quickCPCA(r.n[cis[,i]],k=k,ncomps=ncomps,n.odgenes=n.odgenes,verbose=FALSE,var.scale=var.scale,neighborhood.average=neighborhood.average)
      } else if(reduction.method=='JNMF') {
        xcp <- quickJNMF(r.n[cis[,i]],k=k,ncomps=ncomps,n.odgenes=n.odgenes,verbose=FALSE,var.scale=var.scale,neighborhood.average=neighborhood.average,maxiter=3e3)
      } else if (reduction.method == 'GeneSpace') {
                xcp <- quickNULL(p2.objs = p2list[cis[,i]], n.odgenes = n.odgenes, var.scale = var.scale, verbose = FALSE, neighborhood.average=neighborhood.average);
      } else {
        # TODO: add canonical correlation
        # TODO: add union of individual PCs
        stop(paste("unknown reduction method",reduction.method))
      }
      cat('.')
      xcp
    },n.cores=n.cores,mc.preschedule=T);
    names(xl) <- apply(cis,2,paste,collapse='.vs.');
    cat("done\n")
  } else {
    # match for all the pairs
    mi <- rep(NA,ncol(cis));
    nm <- match(apply(cis,2,paste,collapse='.vs.'),names(xl));
    mi[which(!is.na(nm))] <- na.omit(nm);
    # try reverse match as well
    nm <- match(apply(cis[c(2,1),,drop=F],2,paste,collapse='.vs.'),names(xl));
    mi[which(!is.na(nm))] <- na.omit(nm);
    cat('matched',sum(!is.na(mi)),'out of',length(mi),' pairs ... ')
    if(any(is.na(mi))) { # some pairs are missing
      cat('running',sum(is.na(mi)),'additional pairs ')
      xl2 <- papply(which(is.na(mi)), function(i) {
        if(reduction.method=='CPCA') {
          xcp <- quickCPCA(r.n[cis[,i]],k=k,ncomps=ncomps,n.odgenes=n.odgenes,verbose=FALSE,var.scale=var.scale,neighborhood.average=neighborhood.average)
        } else if(reduction.method=='JNMF') {
          xcp <- quickJNMF(r.n[cis[,i]],k=k,ncomps=ncomps,n.odgenes=n.odgenes,verbose=FALSE,var.scale=var.scale,neighborhood.average=neighborhood.average,maxiter=3e3)
        } else if (reduction.method == 'GeneSpace') {
          xcp <- quickNULL(p2.objs = p2list[cis[,i]], n.odgenes = n.odgenes, var.scale = var.scale, verbose = FALSE, neighborhood.average=neighborhood.average);
        }
           cat('.')
        xcp
      },n.cores=n.cores);
      names(xl2) <- apply(cis[,which(is.na(mi)),drop=F],2,paste,collapse='.vs.');
      xl <- c(xl,xl2);
    }
    # re-do the match and order
    mi <- rep(NA,ncol(cis));
    nm <- match(apply(cis,2,paste,collapse='.vs.'),names(xl));
    mi[which(!is.na(nm))] <- na.omit(nm);
    nm <- match(apply(cis[c(2,1),,drop=F],2,paste,collapse='.vs.'),names(xl));
    mi[which(!is.na(nm))] <- na.omit(nm);
    if(any(is.na(mi))) { stop("unable to get complete set of pair comparison results") }
    xl <- xl[mi]
    cat(" done\n");
  }

  # run mNN separatly as it can't deal with multithreading
  cat('mNN ')
  mnnres <- papply(1:ncol(cis), function(i) {
    r.ns <- r.n[cis[,i]]
    if(!is.null(xl[[i]]$rot1)) {
      # JNMF
      n12 <- pagoda2:::n2CrossKnn(xl[[i]]$rot1,xl[[i]]$rot2,k,1,FALSE)
      n21 <- pagoda2:::n2CrossKnn(xl[[i]]$rot2,xl[[i]]$rot1,k,1,FALSE)
      mnn <- drop0(n21*t(n12))
      mnn <- as(n21*t(n12),'dgTMatrix')
      cat(".")

      return(data.frame('mA.lab'=rownames(xl[[i]]$rot1)[mnn@i+1],'mB.lab'=rownames(xl[[i]]$rot2)[mnn@j+1],'w'=pmax(1-mnn@x,0),stringsAsFactors=F))
      #return(data.frame('mA.lab'=rownames(xl[[i]]$rot1)[mnn@i+1],'mB.lab'=rownames(xl[[i]]$rot2)[mnn@j+1],'w'=1/pmax(1,log(mnn@x)),stringsAsFactors=F))

    } else if (!is.null(xl[[i]]$CPC)) { # CPCA or GSVD
      common.genes <- Reduce(intersect,lapply(r.ns,function(x) colnames(x$counts)))
      if(!is.null(xl[[i]]$CPC)) {
        # CPCA
        odgenes <- intersect(rownames(xl[[i]]$CPC),common.genes)
        rot <- xl[[i]]$CPC[odgenes,];
      } else if(!is.null(xl[[i]]$o$Q)) {
        # GSVD
        rot <- xl[[i]]$o$Q;
        odgenes <- rownames(rot) <- colnames(xl[[i]]$o$A);
      } else {
        stop("unknown reduction provided")
      }
      if (var.scale) {
        cgsf <- do.call(cbind,lapply(r.ns,function(x) x$misc$varinfo[odgenes,]$gsf))
        cgsf <- exp(rowMeans(log(cgsf)))
      }
      # create matrices, adjust variance
      cproj <- lapply(r.ns,function(r) {
        x <- r$counts[,odgenes];
        if(var.scale) {
          x@x <- x@x*rep(cgsf,diff(x@p))
        }
        if(neighborhood.average) {
          xk <- r$misc$edgeMat$quickCPCA;
          x <- t(xk) %*% x
        }
        x
      })
      if(common.centering) {
        ncells <- unlist(lapply(cproj,nrow));
        centering <- colSums(do.call(rbind,lapply(cproj,colMeans))*ncells)/sum(ncells)
      } else {
        centering <- NULL;
      }
      cpproj <- lapply(cproj,function(x) {
        if(is.null(centering)) { centering <- colMeans(x) }
        x <- t(as.matrix(t(x))-centering)
        x %*% rot;
      })
      n1 <- cis[1,i]; n2 <- cis[2,i]
      cat(".")

      n12 <- pagoda2:::n2CrossKnn(cpproj[[n1]],cpproj[[n2]],k,1,FALSE)
      n21 <- pagoda2:::n2CrossKnn(cpproj[[n2]],cpproj[[n1]],k,1,FALSE)
      #colnames(n12) <- rownames(n21) <- rownames(cpproj[[n1]])
      #colnames(n21) <- rownames(n12) <- rownames(cpproj[[n2]])
      mnn <- drop0(n21*t(n12))
      mnn <- as(n21*t(n12),'dgTMatrix')
      return(data.frame('mA.lab'=rownames(cpproj[[n1]])[mnn@i+1],'mB.lab'=rownames(cpproj[[n2]])[mnn@j+1],'w'=pmax(1-mnn@x,0),stringsAsFactors=F))


    } else if (!is.null(xl[[i]]$genespace1)) {
      ## Overdispersed Gene space
      n12 <- pagoda2:::n2CrossKnn(as.matrix(xl[[i]]$genespace1), as.matrix(xl[[i]]$genespace2),k,1,FALSE)
      n21 <- pagoda2:::n2CrossKnn(as.matrix(xl[[i]]$genespace2), as.matrix(xl[[i]]$genespace1),k,1,FALSE)

      ##
      mnn <- drop0(n21*t(n12))
      mnn <- as(n21*t(n12),'dgTMatrix')

      ## return
      ret.df <- data.frame(
        'mA.lab'=rownames(xl[[i]]$genespace1)[mnn@i+1],
        'mB.lab'=rownames(xl[[i]]$genespace2)[mnn@j+1],
        'w'=pmax(1-mnn@x,0),stringsAsFactors=F
      )
    } else {
      stop('unknown reduction provided');
    }
    mnnres
  },n.cores=n.cores)
  cat(" done\n")
  ## Merge the results into a edge table
  #el <- do.call(rbind, mnnres)[,c('mA.lab','mB.lab')]
  #el <- do.call(rbind, mnnres)[,c('mA.lab','mB.lab','dist')]
  #colnames(el) <- c("mA.lab","mB.lab","w")
  el <- do.call(rbind,mnnres)

  #el$w <- 1

  # append some local edges
  if(k.self>0) {
    cat('kNN pairs ')
    x <- data.frame(do.call(rbind,lapply(r.n,function(x) {
      xk <- pagoda2:::n2Knn(x$reductions$PCA,k.self,1,FALSE)
      diag(xk) <- 0;
      xk <- as(xk,'dgTMatrix')
      cat(".")
      return(data.frame('mA.lab'=rownames(x$reductions$PCA)[xk@i+1],'mB.lab'=rownames(x$reductions$PCA)[xk@j+1],'w'=pmax(1-xk@x,0),stringsAsFactors=F))
    })),stringsAsFactors = F)
    x$w <- k.self.weight
    cat(' done\n')
    el <- rbind(el,x)
  }

  g  <- graph_from_edgelist(as.matrix(el[,c(1,2)]), directed =FALSE)
  E(g)$weight <- el[,3]

  ## Do community detection on this graph
  cat('detecting clusters ...');
  cls <- community.detection.method(g, ...)
  cat(' done\n')

  ## Extract groups from this graph
  cls.mem <- membership(cls)
  cls.groups <- as.character(cls.mem)
  names(cls.groups) <- names(cls.mem)

  ## Filter groups
  lvls.keep <- names(which(table(cls.groups)  > min.group.size))
  cls.groups[! as.character(cls.groups) %in% as.character(lvls.keep)] <- NA
  cls.groups <- as.factor(cls.groups)

  if(return.details) {
    return(list(groups=cls.groups,xl=xl,cls=cls,mnnres=mnnres,g=g))
  }
>>>>>>> 43353520

  return(cls.groups)
}

# other functions

# use mclapply if available, fall back on BiocParallel, but use regular
# lapply() when only one core is specified
papply <- function(...,n.cores=detectCores(), mc.preschedule=FALSE) {
  if(n.cores>1) {
    if(requireNamespace("parallel", quietly = TRUE)) {
      return(mclapply(...,mc.cores=n.cores,mc.preschedule=mc.preschedule))
    }

    if(requireNamespace("BiocParallel", quietly = TRUE)) {
      # It should never happen because parallel is specified in Imports
      return(BiocParallel::bplapply(... , BPPARAM = BiocParallel::MulticoreParam(workers = n.cores)))
    }
  }

  # fall back on lapply
  lapply(...)
}

##################################
## Benchmarks
##################################

#' Get % of clusters that are private to one sample
#' @param p2list list of pagoda2 objects on which the panelClust() was run
#' @param pjc result of panelClust()
#' @param priv.cutoff percent of total cells of a cluster that have to come from a single cluster
#' for it to be called private
getClusterPrivacy <- function(p2list, pjc, priv.cutoff= 0.99) {
    ## Get the clustering factor
    cl <- pjc$cls.mem
    ## Cell metadata
    meta <- do.call(rbind, lapply(names(p2list), function(n) {
        x <- p2list[[n]];
        data.frame(
            p2name = c(n),
            cellid = rownames(x$counts)
        )
    }))
    ## get sample / cluster counts
    meta$cl <- cl[meta$cellid]
    cl.sample.counts <- reshape2::acast(meta, p2name ~ cl, fun.aggregate=length,value.var='cl')
    ## Get clusters that are sample private
    private.clusters <- names(which(apply(sweep(cl.sample.counts, 2, apply(cl.sample.counts,2,sum), FUN='/') > priv.cutoff,2,sum) > 0))
    ## percent clusters that are private
    length(private.clusters) / length(unique(cl))
}

sn <- function(x) { names(x) <- x; x }


#' Evaluate consistency of cluster relationships
#' @description Using the clustering we are generating per-sample dendrograms
#' and we are examining their similarity between different samples
#' More information about similarity measures
#' https://www.rdocumentation.org/packages/dendextend/versions/1.8.0/topics/cor_cophenetic
#' https://www.rdocumentation.org/packages/dendextend/versions/1.8.0/topics/cor_bakers_gamma
#' @param p2list list of pagoda2 object
#' @param pjc a clustering factor
#' @return list of cophenetic and bakers_gama similarities of the dendrograms from each sample
getClusterRelationshipConsistency <- function(p2list, pjc) {
    hcs <- lapply(sn(names(p2list)), function(n) {
        x <- p2list[[n]]
        app.cl <- pjc[names(pjc) %in% rownames(x$counts)]
        cpm <- sweep(rowsum(as.matrix(x$misc$rawCounts),
                            app.cl[rownames(x$misc$rawCounts)]),1, table(app.cl), FUN='/') * 1e6
        as.dendrogram(hclust(as.dist( 1 - cor(t(cpm)))))
    })
    ## Compare all dendrograms pairwise
    cis <- combn(names(hcs), 2)
    dend.comp <- lapply(1:ncol(cis), function(i) {
        s1 <- cis[1,i]
        s2 <- cis[2,i]
        dl1 <- dendextend::intersect_trees(hcs[[s1]],hcs[[s2]])
        list(
            cophenetic=dendextend::cor_cophenetic(dl1[[1]],dl1[[2]]),
            bakers_gamma=dendextend::cor_bakers_gamma(dl1[[1]],dl1[[2]])
        )
    })
    ## return mean and sd
    list(
        mean.cophenetic = mean(unlist(lapply(dend.comp, function(x) {x$cophenetic}))),
        sd.cophenetic = sd(unlist(lapply(dend.comp, function(x) {x$cophenetic}))),
        mean.bakers_gamma = mean(unlist(lapply(dend.comp, function(x) {x$bakers_gamma}))),
        sd.bakers_gamma = sd(unlist(lapply(dend.comp, function(x) {x$bakers_gamma})))
    )
}


#' Evaluate how many clusters are global
#' @param p2list list of pagoda2 object on which clustering was generated
#' @param pjc the result of joint clustering
#' @param pc.samples.cutoff the percent of the number of the total samples that a cluster has to span to be considered global
#' @param min.cell.count.per.samples minimum number of cells of cluster in sample to be considered as represented in that sample
#' @return percent of clusters that are global given the above criteria
getPercentGlobalClusters <- function(p2list, pjc, pc.samples.cutoff = 0.9, min.cell.count.per.sample = 10) {
    ## get the cluster factor
    cl <- pjc$cls.mem
    ## get metadata table
    meta <- do.call(rbind, lapply(names(p2list), function(n) {
        x <- p2list[[n]];
        data.frame(
            p2name = c(n),
            cellid = rownames(x$counts)
        )
    }))
    ## get sample / cluster counts
    meta$cl <- cl[meta$cellid]
    cl.sample.counts <- reshape2::acast(meta, p2name ~ cl, fun.aggregate=length,value.var='cl')
    ## which clusters are global
    global.cluster <- apply(cl.sample.counts > min.cell.count.per.sample, 2, sum) >=  ceiling(nrow(cl.sample.counts) * pc.samples.cutoff)
    ## pc global clusters
    sum(global.cluster) / length(global.cluster)
}



## helper function for breaking down a factor into a list
factorBreakdown <- function(f) {tapply(names(f),f, identity) }

#' Post process clusters generated with walktrap to control granularity
#' @param p2list list of pagoda2 objects
#' @param pjc joint clustering that was performed with walktrap
#' @param no.cl number of clusters to get from the walktrap dendrogram
#' @param size.cutoff cutoff below which to merge the clusters
#' @param n.cores number of cores to use
postProcessWalktrapClusters <- function(p2list, pjc, no.cl = 200, size.cutoff = 10, n.cores=4) {
    ##devel
    ## pjc <- pjc3
    ## no.cl <- 200
    ## size.cutoff <- 10
    ## n.cores <- 4
    ## rm(pjc, no.cl,size.cutoff, n.cores)
    ##
    global.cluster <- igraph::cut_at(cls, no=no.cl)
    names(global.cluster) <- names(igraph::membership(cls))
    ## identify clusters to merge
    fqs <- as.data.frame(table(global.cluster))
    cl.to.merge <- fqs[fqs$Freq < size.cutoff,]$global.cluster
    cl.to.keep <- fqs[fqs$Freq >= size.cutoff,]$global.cluster
    ## Memberships to keep
    global.cluster.filtered <- as.factor(global.cluster[global.cluster %in% cl.to.keep])
    ## Get new assignments for all the cells
    new.assign <- unlist(unname(parallel::mclapply(p2list, function(p2o) {
        try({
            ## get global cluster centroids for cells in this app
            global.cluster.filtered.bd <- factorBreakdown(global.cluster.filtered)
            global.cl.centers <- do.call(rbind, lapply(global.cluster.filtered.bd, function(cells) {
                cells <- cells[cells %in% rownames(p2o$counts)]
                if (length(cells) > 1) {
                    Matrix::colSums(p2o$counts[cells,])
                } else {
                    NULL
                }
            }))
            ## cells to reassign in this app
            cells.reassign <- names(global.cluster[global.cluster %in% cl.to.merge])
            cells.reassign <- cells.reassign[cells.reassign %in% rownames(p2o$counts)]
            xcor <- cor(t(as.matrix(p2o$counts[cells.reassign,,drop=FALSE])), t(as.matrix(global.cl.centers)))
            ## Get new cluster assignments
            new.cluster.assign <- apply(xcor,1, function(x) {colnames(xcor)[which.max(x)]})
            new.cluster.assign
        })
    },mc.cores=n.cores)))
    ## Merge
    x <- as.character(global.cluster.filtered)
    names(x) <- names(global.cluster.filtered)
    new.clusters <- as.factor(c(x,new.assign))
    new.clusters
}<|MERGE_RESOLUTION|>--- conflicted
+++ resolved
@@ -107,12 +107,7 @@
 #' @param verbose whether to be verbose
 #' @param cgsf an optional set of common genes to align on
 #' @param neighborhood.average use neighborhood average values
-<<<<<<< HEAD
-#' @param n.cores number of cores to use 
-=======
 #' @param n.cores number of cores to use
-#' @export quickCPCA
->>>>>>> 43353520
 quickCPCA <- function(r.n,k=30,ncomps=100,n.odgenes=NULL,var.scale=TRUE,verbose=TRUE,cgsf=NULL,neighborhood.average=FALSE,n.cores=30) {
   #require(parallel)
   #require(cpca)
@@ -186,244 +181,6 @@
   return(xcp);
 }
 
-<<<<<<< HEAD
-
-=======
-##' Construct joint graph and detect communities
-##'
-##' @param r.n
-##' @param k
-##' @param k.self
-##' @param k.self.weight
-##' @param community.detection.method
-##' @param reduction.method
-##' @param matching.method
-##' @param var.scale
-##' @param min.group.size
-##' @param ncomps
-##' @param n.odgenes
-##' @param n.cores
-##' @param return.details
-##' @param xl
-##' @param neighborhood.average
-##' @param neighborhood.average.k
-##' @param groups
-##' @param common.centering
-##' @param ...
-##' @return
-##' @export
-conosCluster <- function(r.n, k=30, k.self=10, k.self.weight=0.1,community.detection.method = multilevel.community, reduction.method='CPCA', matching.method='mNN', var.scale =TRUE, min.group.size = 0, ncomps=50, n.odgenes=1000, n.cores=30, return.details=T,xl=NULL,neighborhood.average=FALSE,neighborhood.average.k=10,groups=NULL, common.centering=TRUE, ...) {
-
-  # keep k symmetric
-  k1 <- k2 <- k;
-
-  if(neighborhood.average) {
-    cat("neighborhood averaging ")
-    r.n <- lapply(r.n,function(r) {
-      xk <- pagoda2:::n2Knn(r$reductions$PCA[rownames(r$counts),],neighborhood.average.k,n.cores,FALSE)
-      xk@x <- pmax(1-xk@x,0);
-      diag(xk) <- 1;
-      xk <- t(t(xk)/colSums(xk))
-      colnames(xk) <- rownames(xk) <- rownames(r$counts)
-      r$misc$edgeMat$quickCPCA <- xk;
-      cat(".")
-      r
-    })
-    cat(" done\n")
-  }
-
-  cis <- combn(names(r.n),2)
-  if(is.null(xl)) {
-    cat('pairwise',reduction.method,'(',ncol(cis),'pairs) ')
-    xl <- papply(1:ncol(cis), function(i) {
-      if(reduction.method=='CPCA') {
-        xcp <- quickCPCA(r.n[cis[,i]],k=k,ncomps=ncomps,n.odgenes=n.odgenes,verbose=FALSE,var.scale=var.scale,neighborhood.average=neighborhood.average)
-      } else if(reduction.method=='JNMF') {
-        xcp <- quickJNMF(r.n[cis[,i]],k=k,ncomps=ncomps,n.odgenes=n.odgenes,verbose=FALSE,var.scale=var.scale,neighborhood.average=neighborhood.average,maxiter=3e3)
-      } else if (reduction.method == 'GeneSpace') {
-                xcp <- quickNULL(p2.objs = p2list[cis[,i]], n.odgenes = n.odgenes, var.scale = var.scale, verbose = FALSE, neighborhood.average=neighborhood.average);
-      } else {
-        # TODO: add canonical correlation
-        # TODO: add union of individual PCs
-        stop(paste("unknown reduction method",reduction.method))
-      }
-      cat('.')
-      xcp
-    },n.cores=n.cores,mc.preschedule=T);
-    names(xl) <- apply(cis,2,paste,collapse='.vs.');
-    cat("done\n")
-  } else {
-    # match for all the pairs
-    mi <- rep(NA,ncol(cis));
-    nm <- match(apply(cis,2,paste,collapse='.vs.'),names(xl));
-    mi[which(!is.na(nm))] <- na.omit(nm);
-    # try reverse match as well
-    nm <- match(apply(cis[c(2,1),,drop=F],2,paste,collapse='.vs.'),names(xl));
-    mi[which(!is.na(nm))] <- na.omit(nm);
-    cat('matched',sum(!is.na(mi)),'out of',length(mi),' pairs ... ')
-    if(any(is.na(mi))) { # some pairs are missing
-      cat('running',sum(is.na(mi)),'additional pairs ')
-      xl2 <- papply(which(is.na(mi)), function(i) {
-        if(reduction.method=='CPCA') {
-          xcp <- quickCPCA(r.n[cis[,i]],k=k,ncomps=ncomps,n.odgenes=n.odgenes,verbose=FALSE,var.scale=var.scale,neighborhood.average=neighborhood.average)
-        } else if(reduction.method=='JNMF') {
-          xcp <- quickJNMF(r.n[cis[,i]],k=k,ncomps=ncomps,n.odgenes=n.odgenes,verbose=FALSE,var.scale=var.scale,neighborhood.average=neighborhood.average,maxiter=3e3)
-        } else if (reduction.method == 'GeneSpace') {
-          xcp <- quickNULL(p2.objs = p2list[cis[,i]], n.odgenes = n.odgenes, var.scale = var.scale, verbose = FALSE, neighborhood.average=neighborhood.average);
-        }
-           cat('.')
-        xcp
-      },n.cores=n.cores);
-      names(xl2) <- apply(cis[,which(is.na(mi)),drop=F],2,paste,collapse='.vs.');
-      xl <- c(xl,xl2);
-    }
-    # re-do the match and order
-    mi <- rep(NA,ncol(cis));
-    nm <- match(apply(cis,2,paste,collapse='.vs.'),names(xl));
-    mi[which(!is.na(nm))] <- na.omit(nm);
-    nm <- match(apply(cis[c(2,1),,drop=F],2,paste,collapse='.vs.'),names(xl));
-    mi[which(!is.na(nm))] <- na.omit(nm);
-    if(any(is.na(mi))) { stop("unable to get complete set of pair comparison results") }
-    xl <- xl[mi]
-    cat(" done\n");
-  }
-
-  # run mNN separatly as it can't deal with multithreading
-  cat('mNN ')
-  mnnres <- papply(1:ncol(cis), function(i) {
-    r.ns <- r.n[cis[,i]]
-    if(!is.null(xl[[i]]$rot1)) {
-      # JNMF
-      n12 <- pagoda2:::n2CrossKnn(xl[[i]]$rot1,xl[[i]]$rot2,k,1,FALSE)
-      n21 <- pagoda2:::n2CrossKnn(xl[[i]]$rot2,xl[[i]]$rot1,k,1,FALSE)
-      mnn <- drop0(n21*t(n12))
-      mnn <- as(n21*t(n12),'dgTMatrix')
-      cat(".")
-
-      return(data.frame('mA.lab'=rownames(xl[[i]]$rot1)[mnn@i+1],'mB.lab'=rownames(xl[[i]]$rot2)[mnn@j+1],'w'=pmax(1-mnn@x,0),stringsAsFactors=F))
-      #return(data.frame('mA.lab'=rownames(xl[[i]]$rot1)[mnn@i+1],'mB.lab'=rownames(xl[[i]]$rot2)[mnn@j+1],'w'=1/pmax(1,log(mnn@x)),stringsAsFactors=F))
-
-    } else if (!is.null(xl[[i]]$CPC)) { # CPCA or GSVD
-      common.genes <- Reduce(intersect,lapply(r.ns,function(x) colnames(x$counts)))
-      if(!is.null(xl[[i]]$CPC)) {
-        # CPCA
-        odgenes <- intersect(rownames(xl[[i]]$CPC),common.genes)
-        rot <- xl[[i]]$CPC[odgenes,];
-      } else if(!is.null(xl[[i]]$o$Q)) {
-        # GSVD
-        rot <- xl[[i]]$o$Q;
-        odgenes <- rownames(rot) <- colnames(xl[[i]]$o$A);
-      } else {
-        stop("unknown reduction provided")
-      }
-      if (var.scale) {
-        cgsf <- do.call(cbind,lapply(r.ns,function(x) x$misc$varinfo[odgenes,]$gsf))
-        cgsf <- exp(rowMeans(log(cgsf)))
-      }
-      # create matrices, adjust variance
-      cproj <- lapply(r.ns,function(r) {
-        x <- r$counts[,odgenes];
-        if(var.scale) {
-          x@x <- x@x*rep(cgsf,diff(x@p))
-        }
-        if(neighborhood.average) {
-          xk <- r$misc$edgeMat$quickCPCA;
-          x <- t(xk) %*% x
-        }
-        x
-      })
-      if(common.centering) {
-        ncells <- unlist(lapply(cproj,nrow));
-        centering <- colSums(do.call(rbind,lapply(cproj,colMeans))*ncells)/sum(ncells)
-      } else {
-        centering <- NULL;
-      }
-      cpproj <- lapply(cproj,function(x) {
-        if(is.null(centering)) { centering <- colMeans(x) }
-        x <- t(as.matrix(t(x))-centering)
-        x %*% rot;
-      })
-      n1 <- cis[1,i]; n2 <- cis[2,i]
-      cat(".")
-
-      n12 <- pagoda2:::n2CrossKnn(cpproj[[n1]],cpproj[[n2]],k,1,FALSE)
-      n21 <- pagoda2:::n2CrossKnn(cpproj[[n2]],cpproj[[n1]],k,1,FALSE)
-      #colnames(n12) <- rownames(n21) <- rownames(cpproj[[n1]])
-      #colnames(n21) <- rownames(n12) <- rownames(cpproj[[n2]])
-      mnn <- drop0(n21*t(n12))
-      mnn <- as(n21*t(n12),'dgTMatrix')
-      return(data.frame('mA.lab'=rownames(cpproj[[n1]])[mnn@i+1],'mB.lab'=rownames(cpproj[[n2]])[mnn@j+1],'w'=pmax(1-mnn@x,0),stringsAsFactors=F))
-
-
-    } else if (!is.null(xl[[i]]$genespace1)) {
-      ## Overdispersed Gene space
-      n12 <- pagoda2:::n2CrossKnn(as.matrix(xl[[i]]$genespace1), as.matrix(xl[[i]]$genespace2),k,1,FALSE)
-      n21 <- pagoda2:::n2CrossKnn(as.matrix(xl[[i]]$genespace2), as.matrix(xl[[i]]$genespace1),k,1,FALSE)
-
-      ##
-      mnn <- drop0(n21*t(n12))
-      mnn <- as(n21*t(n12),'dgTMatrix')
-
-      ## return
-      ret.df <- data.frame(
-        'mA.lab'=rownames(xl[[i]]$genespace1)[mnn@i+1],
-        'mB.lab'=rownames(xl[[i]]$genespace2)[mnn@j+1],
-        'w'=pmax(1-mnn@x,0),stringsAsFactors=F
-      )
-    } else {
-      stop('unknown reduction provided');
-    }
-    mnnres
-  },n.cores=n.cores)
-  cat(" done\n")
-  ## Merge the results into a edge table
-  #el <- do.call(rbind, mnnres)[,c('mA.lab','mB.lab')]
-  #el <- do.call(rbind, mnnres)[,c('mA.lab','mB.lab','dist')]
-  #colnames(el) <- c("mA.lab","mB.lab","w")
-  el <- do.call(rbind,mnnres)
-
-  #el$w <- 1
-
-  # append some local edges
-  if(k.self>0) {
-    cat('kNN pairs ')
-    x <- data.frame(do.call(rbind,lapply(r.n,function(x) {
-      xk <- pagoda2:::n2Knn(x$reductions$PCA,k.self,1,FALSE)
-      diag(xk) <- 0;
-      xk <- as(xk,'dgTMatrix')
-      cat(".")
-      return(data.frame('mA.lab'=rownames(x$reductions$PCA)[xk@i+1],'mB.lab'=rownames(x$reductions$PCA)[xk@j+1],'w'=pmax(1-xk@x,0),stringsAsFactors=F))
-    })),stringsAsFactors = F)
-    x$w <- k.self.weight
-    cat(' done\n')
-    el <- rbind(el,x)
-  }
-
-  g  <- graph_from_edgelist(as.matrix(el[,c(1,2)]), directed =FALSE)
-  E(g)$weight <- el[,3]
-
-  ## Do community detection on this graph
-  cat('detecting clusters ...');
-  cls <- community.detection.method(g, ...)
-  cat(' done\n')
-
-  ## Extract groups from this graph
-  cls.mem <- membership(cls)
-  cls.groups <- as.character(cls.mem)
-  names(cls.groups) <- names(cls.mem)
-
-  ## Filter groups
-  lvls.keep <- names(which(table(cls.groups)  > min.group.size))
-  cls.groups[! as.character(cls.groups) %in% as.character(lvls.keep)] <- NA
-  cls.groups <- as.factor(cls.groups)
-
-  if(return.details) {
-    return(list(groups=cls.groups,xl=xl,cls=cls,mnnres=mnnres,g=g))
-  }
->>>>>>> 43353520
-
-  return(cls.groups)
-}
 
 # other functions
 
